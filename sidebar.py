"""
This module defines the Sidebar class, which is responsible for creating and managing a sidebar in a 
Tkinter GUI application. The sidebar displays available chips as selectable buttons, provides a search 
bar to filter chips, and includes a button to manage components.
"""

from dataclasses import dataclass
from pathlib import Path
import tkinter as tk
import os
import platform
from typing import Callable, Tuple
import subprocess
import sys
from idlelib.tooltip import Hovertip  # type: ignore
from toolbar import Toolbar
from component_sketch import ComponentSketcher
from dataCDLT import FREE, USED
from object_model.circuit_object_model import Chip, get_all_available_chips, get_chip_modification_times

<<<<<<< HEAD
# if (os.name in ("posix", "darwin")) and "linux" not in platform.platform().lower():
#     from tkinter import messagebox, font
#     from tkmacosx import Button # type: ignore
# else:
=======
>>>>>>> 40085ee8
from tkinter import Button, messagebox, font


@dataclass
class SidebarGrid:
    """
    A class to represent the grid layout of the sidebar.
    Attributes:
        - columns (int): The number of columns in the grid.
        - visible_rows (int): The number of rows visible without scrolling.
        - grid_capacity (int): The total number of slots visible.
    """

    columns: int
    visible_rows: int
    grid_capacity: int


class Sidebar:
    """
    A class to represent a sidebar in a Tkinter GUI application.
    Attributes:
        - chip_images_path: The path to the directory containing chip images.
        - canvas: The canvas where the chips are placed.
        - sketcher: The component sketcher object.
        - available_chips_and_imgs: A list of tuples containing available chips and their images.
        - chip_name_to_index: A dictionary mapping chip names to their index in the available chips list.
        - search_entry: The search bar entry widget.
        - chips_inner_frame: The frame inside the canvas for chip buttons.
        - sidebar_grid: An instance of the SidebarGrid class.
        - selected_chip_name: The name of the selected chip.
        - chip_cursor_image: The image of the chip cursor.
        - saved_bindings: A dictionary of saved event bindings.
    """

    def __init__(
        self, parent, current_dict_circuit, toolbar: Toolbar, chip_images_path="chips", canvas=None, sketcher=None
    ) -> None:
        """
        Initializes the sidebar.
        Parameters:
            - parent: The parent widget.
            - chip_images_path (str): The path to the directory containing chip images.
            - canvas: The canvas where the chips are placed.
            - sketcher: The component sketcher object.
        """
        self.initialize_chip_data(current_dict_circuit, chip_images_path)
        self.chip_images_path = chip_images_path
        self.canvas: tk.Canvas = canvas
        self.sketcher: ComponentSketcher = sketcher
        self.toolbar = toolbar

        self.selected_chip_name = None
        self.chip_cursor_image = None
        self.saved_bindings: dict[str, Callable] = {}

        # Creating the sidebar frame
        self.sidebar_frame = tk.Frame(parent, bg="#333333", width=275, bd=0, highlightthickness=0)
        self.sidebar_frame.grid(row=2, column=0, sticky="nsew", padx=0, pady=0)
        self.sidebar_frame.grid_propagate(False)  # Preventing frame from resizing

        self.is_sidebar_visible = True

        # Configuring grid weights for the sidebar
        self.sidebar_frame.grid_rowconfigure(0, weight=0)  # Search bar
        self.sidebar_frame.grid_rowconfigure(1, weight=0)  # Chips label
        self.sidebar_frame.grid_rowconfigure(2, weight=8)  # Chips area (80%)
        self.sidebar_frame.grid_rowconfigure(3, weight=0)  # Manage button
        self.sidebar_frame.grid_columnconfigure(0, weight=1)

        self.sidebar_grid = SidebarGrid(columns=2, visible_rows=12, grid_capacity=24)

        # Creating sidebar components
        self.create_search_bar(self.sidebar_frame)
        self.create_chips_area(self.sidebar_frame)
        self.create_manage_button(self.sidebar_frame)

        self.chip_files_mtimes = get_chip_modification_times()

    def toggle_sidebar(self):
        if self.is_sidebar_visible:
            self.sidebar_frame.grid_remove()
        else:
            self.sidebar_frame.grid()
        self.is_sidebar_visible = not self.is_sidebar_visible

    def initialize_chip_data(self, current_dict_circuit, chip_images_path) -> None:
        """
        Initializes the chip data for the sidebar.
        """
        self.current_dict_circuit = current_dict_circuit
        images = self.load_chip_images(chip_images_path)
        self.available_chips_and_imgs: list[Tuple[Chip, tk.PhotoImage | None]] = [
            (chip, images.get(chip.package_name)) for chip in get_all_available_chips().values()
        ]
        # Sort the chips based on the number after 'HC' in their chip_type
        self.available_chips_and_imgs.sort(key=lambda chip_img: int(chip_img[0].chip_type.split("HC")[-1]))

        # Create a reverse lookup dictionary for chip names to their index in the list
        self.chip_name_to_index = {
            chip.chip_type: index for index, (chip, _) in enumerate(self.available_chips_and_imgs)
        }

    def load_chip_images(self, img_path) -> dict[str, tk.PhotoImage]:
        """
        Loads chip images from the specified directory and scales them down.
        """
        images_dict: dict[str, tk.PhotoImage] = {}

        if not os.path.isdir(img_path):
            messagebox.showerror("Erreur", f"Répertoire des images de puces '{img_path}' introuvable.")
            return images_dict

        supported_formats = (".png", ".gif", ".ppm", ".pgm")
        for filename in os.listdir(img_path):
            if filename.lower().endswith(supported_formats):
                image_path = os.path.join(img_path, filename)
                try:
                    img = tk.PhotoImage(file=image_path)
                    # Scaling down the image using subsample
                    # For example, if images are 150x150 and we want ~30x30, using subsample(5, 5)
                    scaled_img = img.subsample(5, 5)  # Further increased scaling factor
                    img_name = os.path.splitext(filename)[0]
                    images_dict[img_name] = scaled_img
                    print(f"Loaded and scaled chip image: {filename}")
                except (tk.TclError, FileNotFoundError) as e:
                    print(f"Error loading image '{filename}': {e}")
                    messagebox.showwarning("Erreur de chargement d'image", f"Échec du chargement de '{filename}'.")
        return images_dict

    def create_search_bar(self, sidebar_frame):
        """
        Creates the search bar at the top of the sidebar.
        """
        # Frame for search components
        search_frame = tk.Frame(sidebar_frame, bg="#333333")
        search_frame.grid(row=0, column=0, padx=10, pady=(10, 2), sticky="we")

        # Search label
        search_label = tk.Label(
            search_frame, text="Rechercher des composants", bg="#333333", fg="#479dff", font=("Arial", 10, "bold")
        )
        search_label.pack(anchor="w")

        # Search entry
        self.search_entry = tk.Entry(
            search_frame, font=("Arial", 10), bg="#444444", fg="white", insertbackground="#479dff", relief="flat"
        )
        self.search_entry.pack(fill="x", pady=(2, 0))
        self.search_entry.bind("<KeyRelease>", self.on_search)

    def create_chips_area(self, sidebar_frame):
        """
        Creates the area where chip images are displayed as selectable buttons.
        Implements a scrollable grid with empty slots.
        """
        # Frame for chips label
        chips_label_frame = tk.Frame(sidebar_frame, bg="#333333")
        chips_label_frame.grid(row=1, column=0, padx=10, pady=(5, 2), sticky="w")

        # Chips label
        chips_label = tk.Label(
            chips_label_frame, text="Composants disponibles", bg="#333333", fg="#479dff", font=("Arial", 10, "bold")
        )
        chips_label.pack(anchor="w")

        # Creating a canvas for chips with a vertical scrollbar
        canvas_chips = tk.Canvas(sidebar_frame, bg="#333333", highlightthickness=0, bd=0)
        canvas_chips.grid(row=2, column=0, padx=10, pady=5, sticky="nsew")

        # Adding a scrollbar to the canvas
        scrollbar = tk.Scrollbar(sidebar_frame, orient="vertical", command=canvas_chips.yview)
        scrollbar.grid(row=2, column=0, sticky="nse")

        canvas_chips.configure(yscrollcommand=scrollbar.set)

        # Creating a frame inside the canvas to hold chip buttons
        self.chips_inner_frame = tk.Frame(canvas_chips, bg="#333333")
        canvas_chips.create_window((0, 0), window=self.chips_inner_frame, anchor="nw")

        # Binding the configure event to update the scrollregion
        self.chips_inner_frame.bind(
            "<Configure>", lambda event: canvas_chips.configure(scrollregion=canvas_chips.bbox("all"))
        )

        # Defining grid properties
        self.sidebar_grid.columns = 2  # Number of columns in the grid
        self.sidebar_grid.visible_rows = 12  # Number of rows visible without scrolling
        self.sidebar_grid.grid_capacity = (
            self.sidebar_grid.columns * self.sidebar_grid.visible_rows
        )  # Total slots visible

        # Displaying chips
        self.display_chips(self.available_chips_and_imgs)

    def display_chips(self, chips: list[Tuple[Chip, tk.PhotoImage]]):
        """
        Displays chip buttons in the chips_inner_frame.
        """
        # Clearing existing chips
        for widget in self.chips_inner_frame.winfo_children():
            widget.destroy()

        display_chips = chips
        fira_code_font = font.Font(family="FiraCode-Bold.ttf", size=12)

        # Displaying existing chips
        for index, (chip, chip_image) in enumerate(display_chips):
            row = index // self.sidebar_grid.columns
            col = index % self.sidebar_grid.columns
            btn = Button(
                self.chips_inner_frame,
                image=chip_image,
                text=chip.chip_type,
                compound="center",
                font=fira_code_font,
                fg="white",  # Set text color to white
                bg="#333333",
                activebackground="#479dff",
                relief="flat",
                command=self.create_select_chip_command(chip.chip_type),
                width=100,  # Fixed width to match image size
                height=60,  # Fixed height to match image size
                borderwidth=0,
                highlightthickness=0,
                padx=10
            )
            btn.grid(row=row, column=col, padx=0, pady=0)
            Hovertip(btn, chip.description, 500)  # Adding tooltip with chip name

            def enter_effect(_, b=btn):
                b.configure(bg="#479dff")

            def leave_effect(_, b=btn):
                b.configure(bg="#333333")

            # Binding hover effects
            btn.bind("<Enter>", enter_effect, add="+")
            btn.bind("<Leave>", leave_effect, add="+")

    def create_select_chip_command(self, chip_type: str) -> Callable:
        """
        Creates a command for selecting a chip.
        """
        return lambda: self.select_chip(chip_type)

    def create_manage_button(self, sidebar_frame):
        """
        Creates the 'Manage Components' button at the bottom of the sidebar without an icon.
        """
        manage_button = Button(
            sidebar_frame,
            text="Gérer les composants",
            bg="#333333",  # Matching the sidebar's background to simulate transparency
            fg="white",
            activebackground="#333333",
            activeforeground="white",
            font=("Arial", 9, "bold"),
            relief="flat",
            borderwidth=0,
            command=self.manage_components,
            highlightthickness=0,
        )
        manage_button.grid(row=3, column=0, padx=0, pady=0, sticky="we")

    def select_chip(self, chip_name):
        """
        Handler for selecting a chip.
        """
        # Cancel any ongoing chip placement
        self.cancel_chip_placement()
        self.toolbar.deactivate_button("all")
        self.toolbar.deactivate_mode("all")

        # Set the new selected chip
        self.selected_chip_name = chip_name
        self.start_chip_placement(chip_name)

    def start_chip_placement(self, chip_name):
        """
        Initiates the chip placement process by changing the cursor to the chip image.
        """
        # Get the chip image
        chip_data = next((chip for chip in self.available_chips_and_imgs if chip[0].chip_type == chip_name), None)
        if not chip_data:
            print("Error", f"Chip '{chip_name}' not found.")
            return

        self.chip_cursor_image = chip_data[1]

        # Keep a reference to the image to prevent garbage collection
        self.canvas.chip_cursor_image = self.chip_cursor_image

        # Hide the default cursor
        self.canvas.config(cursor="none")

        # Bind events to the canvas
        # Save the current bindings
        self.saved_bindings = {
            "<Motion>": self.canvas.bind("<Motion>"),
            "<Button-1>": self.canvas.bind("<Button-1>"),
            "<Button-3>": self.canvas.bind("<Button-3>"),
        }
        self.canvas.bind("<Motion>", self.canvas_on_mouse_move, add="+")
        self.canvas.bind("<Button-1>", self.canvas_on_click, add="+")
        self.canvas.bind("<Button-3>", self.cancel_chip_placement, add="+")  # Bind right-click to cancel

        print(f"Started placement for chip: {chip_name}")

    def cancel_chip_placement(self, _=None):
        """
        Cancels the current chip placement process.
        """
        if self.selected_chip_name:
            # Remove the cursor-following image if it exists
            if hasattr(self.canvas, "chip_cursor_id"):
                self.canvas.delete(self.canvas.chip_cursor_id)
                del self.canvas.chip_cursor_id

            # Reset the cursor to default
            self.canvas.config(cursor="")

            # Unbind the placement-related events
            self.canvas.unbind("<Motion>")
            self.canvas.unbind("<Button-1>")
            self.canvas.unbind("<Button-3>")  # Unbind right-click if bound
            # Restore the saved bindings
            for evt, handler in self.saved_bindings.items():
                self.canvas.bind(evt, handler)

            # Reset the selected chip
            self.selected_chip_name = None
            self.chip_cursor_image = None

            print("Chip placement canceled.")

    def canvas_on_mouse_move(self, event):
        """
        Handles the mouse movement over the canvas to make the chip follow the cursor.
        """
        # Get the cursor position
        x, y = event.x, event.y

        # Create the chip cursor image if it doesn't exist
        if not hasattr(self.canvas, "chip_cursor_id"):
            self.canvas.chip_cursor_id = self.canvas.create_image(x, y, image=self.chip_cursor_image, anchor="nw")
        else:
            # Move the existing chip cursor image
            self.canvas.coords(self.canvas.chip_cursor_id, x, y)

        # Bring the cursor image to the front
        self.canvas.tag_raise(self.canvas.chip_cursor_id)

    def canvas_on_click(self, event):
        """
        Handles the mouse click on the canvas to place the chip on the breadboard.
        """
        # Get the cursor position
        x, y = event.x, event.y

        # Place the chip on the breadboard at the cursor position
        self.place_chip_at(x, y, self.selected_chip_name)

        # Remove the cursor-following image
        if hasattr(self.canvas, "chip_cursor_id"):
            self.canvas.delete(self.canvas.chip_cursor_id)
            del self.canvas.chip_cursor_id

        # Reset the cursor
        self.canvas.config(cursor="")

        # Unbind the placement-related events
        self.canvas.unbind("<Motion>")
        self.canvas.unbind("<Button-1>")
        self.canvas.unbind("<Button-3>")  # Unbind right-click
        # Restore the saved bindings
        for evt, handler in self.saved_bindings.items():
            self.canvas.bind(evt, handler)

        # Reset the selected chip
        print(f"Chip {self.selected_chip_name} placed.")
        self.selected_chip_name = None
        self.chip_cursor_image = None

    def place_chip_at(self, x, y, chip_name):
        """
        Places the selected chip on the breadboard at the nearest grid point.
        """
        # Find the nearest grid point
        (nearest_x, nearest_y), (column, line) = self.sketcher.find_nearest_grid(x, y, matrix=self.sketcher.matrix)
        print(f"Nearest grid point: {nearest_x}, {nearest_y}, Column: {column}, Line: {line}")

        if column is None or line is None:
            messagebox.showerror("Erreur de placement", "Aucun point de grille trouvé à proximité.")
            return

        try:
            chip_dict = self.available_chips_and_imgs[self.chip_name_to_index[chip_name]][0].to_generic_dict()
            if chip_dict["type"] != chip_name:  # Sanity check
                raise IndexError()
        except IndexError as e:
            print(f"Error: {e}")
            messagebox.showerror("Erreur", f"Puces inconnues : {chip_name}")
            return

        chip_dict["internalFunc"] = self.sketcher.internal_func
        chip_dict["open"] = 0
        chip_dict["logicFunction"] = self.sketcher.draw_symb(chip_dict["logicFunctionName"])

        chip_model = [
            (
                self.sketcher.draw_chip,
                1,
                chip_dict,
            )
        ]

        # Draw the chip at the calculated exact position
        pin_x, pin_y = self.sketcher.xy_chip2pin(nearest_x, nearest_y)
        pin_count = chip_model[0][2]["pinCount"]
        half_pin_count = pin_count // 2

        max_column = column + half_pin_count - 1
        if max_column > 63:
            # Not enough space, prevent placement and look for the nearest snap point on the left
            print("Not enough space to place the chip here.")
            self.cancel_chip_placement()
            return

        # Check if new holes are free
        holes_available = True
        occupied_holes = []
        for i in range(half_pin_count):
            # Top row (line 7 or 21)
            hole_id_top = f"{column + i},{line}"
            # Bottom row (line 6 or 20)
            hole_id_bottom = f"{column + i},{line + 1}"

            hole_top = self.sketcher.matrix.get(hole_id_top)
            hole_bottom = self.sketcher.matrix.get(hole_id_bottom)

            if hole_top["state"] != FREE or hole_bottom["state"] != FREE:
                holes_available = False
                break

            occupied_holes.extend([hole_id_top, hole_id_bottom])

        if not holes_available:
            print("Holes are occupied. Cannot place the chip here.")
            self.cancel_chip_placement()
            return

        # Mark new holes as used
        for hole_id in occupied_holes:
            self.sketcher.matrix[hole_id]["state"] = USED
        model_chip = [(chip_model, 1, {"XY": (nearest_x, nearest_y), "pinUL_XY": (pin_x, pin_y)})]
        self.sketcher.circuit(nearest_x, nearest_y, scale=self.sketcher.scale_factor, model=model_chip)
        print(f"Chip {chip_name} placed at ({column}, {line}).")

        # Update the self.current_dict_circuit with the new chip
        chip_keys = [key for key in self.current_dict_circuit if key.startswith("_chip")]
        if chip_keys:
            last_chip_key = chip_keys[-1]  # Get the last key in sorted order
            added_chip_params = self.current_dict_circuit[last_chip_key]
            print("Last chip parameter:", added_chip_params)
            added_chip_params["occupied_holes"] = occupied_holes
        else:
            # delete the chip
            print("need to delete the added chip")

    def manage_components(self):
        """
        Handler for the 'Manage Components' button.
        """
        path = Path("Components").resolve()
        if os.name == "nt":  # For Windows
            try:
                os.startfile(path)
            except AttributeError:
                pass
        elif os.name == "posix" or os.name=="darwin":  # For macOS and Linux  # type: ignore
            with subprocess.Popen(["open", path] if sys.platform == "darwin" else ["xdg-open", path]):
                pass
        else:
            messagebox.showerror("Erreur", "Système d'exploitation non pris en charge.")

    def on_search(self, _):
        """
        Filters the displayed chips based on the search query.
        """
        query = self.search_entry.get().lower()
        if not query:
            filtered_chips = self.available_chips_and_imgs
        else:
            filtered_chips = [
                chip_data
                for chip_data in self.available_chips_and_imgs
                if query in chip_data[0].chip_type.lower()
                or query in chip_data[0].package_name.lower()
                or query in chip_data[0].description.lower()
                or any(query in func.__class__.__name__.lower() for func in chip_data[0].functions)
            ]
        self.display_chips(filtered_chips)

    def refresh(self):
        """
        Refreshes the sidebar with updated chip data.
        """
        current_mtimes = get_chip_modification_times()
        if current_mtimes != self.chip_files_mtimes:
            self.chip_files_mtimes = current_mtimes
            self.initialize_chip_data(self.current_dict_circuit, self.chip_images_path)
            self.on_search(None)
            print("Sidebar refreshed with updated chips.")
        #else: 
            #print("No changes detected. Sidebar not refreshed.")<|MERGE_RESOLUTION|>--- conflicted
+++ resolved
@@ -18,13 +18,10 @@
 from dataCDLT import FREE, USED
 from object_model.circuit_object_model import Chip, get_all_available_chips, get_chip_modification_times
 
-<<<<<<< HEAD
-# if (os.name in ("posix", "darwin")) and "linux" not in platform.platform().lower():
-#     from tkinter import messagebox, font
-#     from tkmacosx import Button # type: ignore
-# else:
-=======
->>>>>>> 40085ee8
+if (os.name in ("posix", "darwin")) and "linux" not in platform.platform().lower():
+    from tkinter import messagebox, font
+    from tkmacosx import Button # type: ignore
+else:
 from tkinter import Button, messagebox, font
 
 
