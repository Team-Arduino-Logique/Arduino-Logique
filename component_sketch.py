import tkinter as tk
from tkinter import font
import math


from dataCDLT import (
    HORIZONTAL,
    RIGHT,
    VERTICAL,
    VERTICAL_END_HORIZONTAL,
    LEFT,
    PERSO,
    YES,
    NO,
    AUTO,
    id_origins,
    current_dict_circuit,
    id_type,
    num_id,
    matrix1260pts,
    matrix830pts,
    drag_mouse_x,
    drag_mouse_y,
    selector_dx_ul, 
    selector_dy_ul,
    selector_dx_br, 
    selector_dy_br,
    FREE,
    USED,
    INPUT,
    OUTPUT,
)
from component_params import BOARD_830_PTS_PARAMS, DIP14_PARAMS

class ComponentSketcher:
    def __init__(self, canvas):
        self.canvas = canvas
        self.funcHole = {"function": self.drawSquareHole}
        self.scale_factor = 1.0
        self.drag_selector = False
        self.nearest_multipoint = -1
        

        self.drag_chip_data = {
            "chip_id": None,
            "x": 0,
            "y": 0
        }

        self.wire_drag_data = {
            "wire_id": None,
            "endpoint": None,
            "x": 0,
            "y": 0
        }
        
        self.pinIO_drag_data = {
            "pin_id": None,
            "x": 0,
            "y": 0
        }
        


    def circuit(self, x_distance=0, y_distance=0, scale=1, width=-1, direction=VERTICAL, **kwargs):
        """
        Generates a circuit layout on the canvas based on the provided parameters and model.
        Parameters:
        - x_distance (int, optional): Initial x-coordinate distance. Defaults to 0.
        - y_distance (int, optional): Initial y-coordinate distance. Defaults to 0.
        - scale (float, optional): Scaling factor for the circuit elements. Defaults to 1.
        - width (int, optional): Width of the circuit. If not -1, it overrides the scale. Defaults to -1.
        - direction (str, optional): Direction of the circuit layout. Can be VERTICAL, HORIZONTAL, or PERSO.
                                     Defaults to VERTICAL.
        - **kwargs: Additional keyword arguments:
            - model (list, optional): Custom model for the circuit layout. Defaults to line_distribution.
            - dXY (tuple, optional): Custom x and y distances for PERSO direction.
        Returns:
        - tuple: Updated x_distance and y_distance after laying out the circuit.
        Raises:
        - ValueError: If the model argument is not a valid tuple or list structure.
        """

        if width != -1:
            scale = width / 9.0
        inter_space = 15 * scale

        # component_data = ComponentData(self.sketcher)
        Hole = [(self.drawHole, 1)] #model specified by default in case of no model

        model = Hole
        for key, value in kwargs.items():
            if key == "model":
                model = value
            if key == "dXY":
                _, delta_y = value

        x, y = x_distance, y_distance
        for element in model:
            if callable(element[0]) and isinstance(element[1], int):
                for _ in range(element[1]):
                    if len(element) == 3:
                        (x, y) = element[0](x, y, scale, width, **element[2])
                    else:
                        (x, y) = element[0](x, y, scale, width)
            elif isinstance(element[0], list) and isinstance(element[1], int):
                for _ in range(element[1]):
                    if len(element) == 3:
                        (x, y) = self.circuit(x, y, scale, width, model=element[0], **element[2])
                    else:
                        (x, y) = self.circuit(x, y, scale, width, model=element[0])
            else:
                raise ValueError(
                    "The rail model argument must be a tuple (function(), int, [int]) or (list, int, [int])."
                )

        if direction == HORIZONTAL:
            x_distance = x
        elif direction == VERTICAL:
            y_distance = y + inter_space
        elif direction == PERSO:
            y_distance = y - inter_space * delta_y

        return (x_distance, y_distance)
    


    def on_wire_endpoint_click(self, event, wire_id, endpoint):
        """
        Event handler for when a wire endpoint is clicked.
        """
        self.wire_drag_data["wire_id"] = wire_id
        self.wire_drag_data["endpoint"] = endpoint
        

        endpoint_tag = current_dict_circuit[wire_id]["endpoints"][endpoint]["tag"]
        self.canvas.itemconfig(endpoint_tag, outline="red", fill="red")
        

    def on_wire_endpoint_drag(self, event, wire_id, endpoint):
        """
        Event handler for dragging a wire endpoint.
        """
        self.drag_selector = True
        if self.wire_drag_data["wire_id"] == wire_id and self.wire_drag_data["endpoint"] == endpoint:
            # Convert event coordinates to canvas coordinates
            canvas_x = self.canvas.canvasx(event.x)
            canvas_y = self.canvas.canvasy(event.y)

            color = current_dict_circuit[wire_id]["color"] 
            coord = current_dict_circuit[wire_id]["coord"]
            

            multipoints = current_dict_circuit[wire_id]["multipoints"]
            x_o , y_o = id_origins["xyOrigin"]
            if endpoint == "start":
                matrix1260pts[f"{coord[0][0]},{coord[0][1]}"]["state"] = FREE
            else:
                matrix1260pts[f"{coord[0][2]},{coord[0][3]}"]["state"] = FREE


            (xn,yn), (cn,ln) = self.find_nearest_grid_wire(canvas_x, canvas_y, matrix=matrix1260pts)
            if endpoint == "start":
                coord = [(cn, ln, coord[0][2], coord[0][3])]
            else:
                coord = [(coord[0][0], coord[0][1], cn, ln)]
            
<<<<<<< HEAD
            model_wire = [(self.drawWire, 1, {"id": wire_id,"color":color, "coord": coord,"multipoints":multipoints,
=======
            model_wire = [(self.drawWire, 1, {"id": wire_id,"color":color, "coord": coords,"multipoints":multipoints,
>>>>>>> 64365ce3
                                               "matrix": matrix1260pts})]
            self.circuit(x_o , y_o , model = model_wire)


    def on_wire_endpoint_release(self, event, wire_id, endpoint):
        """
        Event handler for when a wire endpoint is released.
        """
        if self.wire_drag_data["wire_id"] == wire_id and self.wire_drag_data["endpoint"] == endpoint:
            # Reset drag data
            self.wire_drag_data["wire_id"] = None
            self.wire_drag_data["endpoint"] = None

            # Snap to nearest grid point
####################    MODIF KH 25/10/2024  ##################################
            #self.snap_wire_endpoint_to_grid(event, wire_id, endpoint)
####################    FIN MODIF KH 25/10/2024  ##################################

            # Remove highlight
            endpoint_tag = current_dict_circuit[wire_id]["endpoints"][endpoint]["tag"]
            self.canvas.itemconfig(endpoint_tag, outline="#404040", fill="#dfdfdf")
            self.drag_selector = False

    def update_wire_body(self, wire_id):
        """
        Updates the wire body based on the positions of the endpoints.
        """
        params = current_dict_circuit[wire_id]
        start_pos = self.canvas.coords(params["endpoints"]["start"]["tag"])
        end_pos = self.canvas.coords(params["endpoints"]["end"]["tag"])

        # Calculate center positions of the endpoints
        start_x = (start_pos[0] + start_pos[2]) / 2
        start_y = (start_pos[1] + start_pos[3]) / 2
        end_x = (end_pos[0] + end_pos[2]) / 2
        end_y = (end_pos[1] + end_pos[3]) / 2

        # Update wire body coordinates
        self.canvas.coords(
            params["wire_body_tag"],
            start_x, start_y,
            end_x, end_y
        )
        
    def snap_wire_endpoint_to_grid(self, event, wire_id, endpoint):
        """
        Snaps the wire endpoint to the nearest grid point, excluding central points.
        """
        # Get current position of the endpoint
        ############## MODIF KH 25/10/2024 #######################
        endpoint_tag = current_dict_circuit[wire_id]["endpoints"][endpoint]["tag"]
        pos = self.canvas.coords(endpoint_tag)
        # x = (pos[0] + pos[2]) / 2
        # y = (pos[1] + pos[3]) / 2
            
        canvas_x = self.canvas.canvasx(event.x)
        canvas_y = self.canvas.canvasy(event.y)
        adjusted_x = canvas_x - id_origins["xyOrigin"][0]
        adjusted_y = canvas_y - id_origins["xyOrigin"][1]

        dx = adjusted_x -  self.wire_drag_data["x"]
        dy = adjusted_y -  self.wire_drag_data["y"]


        # Find nearest grid point
        x_o , y_o = id_origins["xyOrigin"]
        #nearest_x, nearest_y = self.find_nearest_grid_point(x, y)
        
        coord = current_dict_circuit[wire_id]["coord"]
        XY = [current_dict_circuit[wire_id]["XY"] ]
        color = current_dict_circuit[wire_id]["color"] 
        if endpoint == "start":
            x =  canvas_x # pos[0] # + dx
            y =  canvas_y # pos[1] # + dy
            (real_x,real_y),(col,line) = self.find_nearest_grid_chip(x,y)
            coord = [(col, line, coord[0][2], coord[0][3])]
            # print(f"snap ({canvas_x},{canvas_y}) - ({x},{y})({self.wire_drag_data["x"]},{self.wire_drag_data["y"]}) - deb - col proche:{col} - ligne p: {line}")
        else:
            x = canvas_x # pos[2] # + dx
            y = canvas_y # pos[3] # + dy
            (real_x,real_y),(col,line) = self.find_nearest_grid_wire(x,y)
            coord = [(coord[0][0], coord[0][1], col, line)]
            # print(f"snap ({canvas_x},{canvas_y}) - ({x},{y})({self.wire_drag_data["x"]},{self.wire_drag_data["y"]}) - fin - col proche:{col} - ligne p: {line}")
<<<<<<< HEAD
        model_wire = [(self.drawWire, 1, {"id": wire_id,"color":color, "coord": coord, "XY":XY, "matrix": matrix1260pts})]
=======
        model_wire = [(self.drawWire, 1, {"id": wire_id,"color":color, "coord": coords, "XY":XY, "matrix": matrix1260pts})]
>>>>>>> 64365ce3
        self.circuit(x_o , y_o , model = model_wire)
        # Calculate movement delta
        #dx = nearest_x - x
        #dy = nearest_y - y

        # Move endpoint to the nearest grid point
        #self.canvas.move(endpoint_tag, dx, dy)

        # Update endpoint position in params
        #current_dict_circuit[wire_id]["endpoints"][endpoint]["position"] = (nearest_x, nearest_y)

        # Update the wire body
        #self.update_wire_body(wire_id)
        ############## FIN MODIF KH 25/10/2024 #######################

    def find_nearest_grid_point(self, x, y, matrix=None):
        """
        Finds the nearest grid point to (x, y).
        """
        if matrix is None:
            matrix = matrix1260pts

        min_distance = float('inf')
        nearest_point = (x, y)
        nearest_point_col_lin = (0, 0)
        for id_in_matrix, point in matrix.items():
            grid_x, grid_y = point["xy"]
            distance = math.hypot(x - grid_x - id_origins["xyOrigin"][0], y - grid_y - id_origins["xyOrigin"][1])
            if distance < min_distance:
                min_distance = distance
                nearest_point = (grid_x, grid_y)
                nearest_point_col_lin = point["coord"]

        return nearest_point, nearest_point_col_lin
    
    def find_nearest_grid(self, x, y, matrix=None):
        """
        Find the nearest grid point to the given x, y coordinates on lines 6 or 21 ('f' lines).

        Parameters:
            x (float): The x-coordinate.
            y (float): The y-coordinate.
            matrix (dict, optional): The grid matrix to use. Defaults to matrix1260pts.

        Returns:
            tuple: (nearest_x, nearest_y) coordinates of the nearest grid point.
        """
        if matrix is None:
            matrix = matrix1260pts

        min_distance = float('inf')

        (x_o, y_o) = id_origins["xyOrigin"]
        
        nearest_point = (0, 0)
        nearest_point_col_lin = (0, 0)
        for point in matrix.items():
            
            # Consider only lines 7 and 21 ('f' lines)
            col, line = point[1]["coord"]
            if line != 7 and line != 21:
                continue
                
            grid_x, grid_y = point[1]["xy"]
                
            # MODIF KH DRAG-DROP 23/10/2024
            # distance = math.hypot(x - grid_x , y - grid_y)
            distance = math.hypot(x - grid_x - x_o, y - grid_y - y_o)
            # FIN MODIF KH
            if distance < min_distance:
                    
                min_distance = distance
                # MODIF KH DRAG_DROP 23/10/2024
                # nearest_point = (grid_x, grid_y)
                nearest_point = self.xy_hole2chip(grid_x + x_o, grid_y + y_o)
                # FIN MODIF KH
                nearest_point_col_lin = point[1]["coord"]

        return nearest_point, nearest_point_col_lin
    
    def find_nearest_multipoint(self, x,y,wire_id):
        nearest_point = -1
        multipoint = current_dict_circuit[wire_id]["multipoints"]
        [(xO, yO, xF, yF)] = current_dict_circuit[wire_id]["coord"]
        xO, yO = self.getXY(xO, yO, matrix=matrix1260pts)   
        xF, yF = self.getXY(xF, yF, matrix=matrix1260pts)  
        i = 0  
        while (nearest_point == -1 and i < len(multipoint) ):
            if math.hypot(x-multipoint[i], y - multipoint[i+1]) <= 15:
                nearest_point = i
            i+=2  
        insert_point = False  
        if nearest_point == -1:
            x1, y1 = xO, yO
            i = 0
            while (nearest_point == -1 and i<len(multipoint)):
                dx, dy = multipoint[i] - x1, multipoint[i+1] - y1
                t = max(0, min(1, ((x - x1) * dx + (y - y1) * dy) / (dx * dx + dy * dy)))
                proj_x = x1 + t * dx
                proj_y = y1 + t * dy
                dist_segment = math.hypot(x - proj_x, y - proj_y)
                if dist_segment <=10:
                    nearest_point = i
                # if x > min(x1-5,multipoint[i] - 5)  and x < max(multipoint[i]+5, x1 + 5):
                #     if y > min(y1-5, multipoint[i + 1] - 5) and y < max(multipoint[i + 1]+5, y1 + 5):
                        
                #         dx, dy = multipoint[i] - x1, multipoint[i+1] - y1
                #         if dx ==0 or dy == 0:
                #             nearest_point = i
                #         else:
                #              deltay = math.fabs( y - (y1 + (x - x1)*(dy/dx)) )
                #              if deltay <=5:
                #                 nearest_point = i
                x1, y1 = multipoint[i] , multipoint[i+1]
                i+=2
            if nearest_point == -1:
                nearest_point = len(multipoint)
            insert_point = True
        #multipoint.insert(nearest_point, x)    
        #multipoint.insert(nearest_point + 1, y)   
        current_dict_circuit[wire_id]["multipoints"] = multipoint
        return nearest_point , insert_point     

    def on_wire_body_enter(self,event, wire_id):
        if  not self.drag_selector:
            x, y = event.x, event.y
            color = current_dict_circuit[wire_id]["color"]
            encre = f"#{color[0]:02x}{color[1]:02x}{color[2]:02x}"
            contour = f"#{color[0]//2:02x}{color[1]//2:02x}{color[2]//2:02x}"  
            self.canvas.itemconfig("selector_cable", fill=contour, outline = encre)      
            #self.canvas.coords("selector_cable", [x-10,y-10,x,y])
            self.canvas.itemconfig("selector_cable", state="normal")
            #self.canvas.tag_raise("selector_cable")
        
    def on_wire_body_leave(self, event, wire_id):
        if  not self.drag_selector:
            self.canvas.itemconfig("selector_cable", state="hidden")
            
    def on_wire_body_click(self,event, wire_id):
        self.wire_drag_data["wire_id"] = wire_id
        self.wire_drag_data["endpoint"] = "selector_cable"
        endpoint_tag = "selector_cable"
        x, y = event.x, event.y

        color = current_dict_circuit[wire_id]["color"]
        encre = f"#{color[0]:02x}{color[1]:02x}{color[2]:02x}"
        contour = f"#{color[0]//2:02x}{color[1]//2:02x}{color[2]//2:02x}" 
        x_o, y_o = id_origins["xyOrigin"]
        #endpoint_tag = current_dict_circuit[wire_id]["endpoints"][endpoint]["tag"]
        self.canvas.itemconfig(endpoint_tag, outline=contour, fill=encre)
        self.nearest_multipoint, insert_point = self.find_nearest_multipoint(x - x_o, y - y_o, wire_id)
        if insert_point:
            multipoints = current_dict_circuit[wire_id]["multipoints"]
            multipoints.insert(self.nearest_multipoint, x - x_o,)    
            multipoints.insert(self.nearest_multipoint + 1, y - y_o)  
            current_dict_circuit[wire_id]["multipoints"] = multipoints
                
    def on_wire_body_drag(self,event, wire_id):
        #self.wire_drag_data["wire_id"] = wire_id
        #self.wire_drag_data["endpoint"] = "selector_cable"
        endpoint_tag = "selector_cable"
        x_o, y_o = id_origins["xyOrigin"]
        x, y = event.x - x_o, event.y-y_o
        multipoints = current_dict_circuit[wire_id]["multipoints"]
        coord = current_dict_circuit[wire_id]["coord"]
        XY = [current_dict_circuit[wire_id]["XY"] ]
        color = current_dict_circuit[wire_id]["color"] 
        multipoints[self.nearest_multipoint] = x 
        multipoints[self.nearest_multipoint + 1] = y
<<<<<<< HEAD
        model_wire = [(self.drawWire, 1, {"id": wire_id,"multipoints":multipoints, "coord":coord,"color":color, "XY":XY,
=======
        model_wire = [(self.drawWire, 1, {"id": wire_id,"multipoints":multipoints, "coord":coords,"color":color, "XY":XY,
>>>>>>> 64365ce3
                                               "matrix": matrix1260pts})]
        self.circuit(x_o , y_o , model = model_wire)        

            
    def on_wire_body_release(self, event, wire_id):
        self.wire_drag_data["wire_id"] = None
        self.wire_drag_data["endpoint"] = None    
        self.nearest_multipoint = -1
        self.canvas.itemconfig("selector_cable", state="hidden")

    def on_chip_click(self, event, chip_id):
        """
        Event handler for chip clicks.
        Initiates drag and stores the initial mouse position.
        """
        print(f"Chip clicked: {chip_id}")
        # Initiate drag by setting drag_chip_data
        self.drag_chip_data["chip_id"] = chip_id

        #Convert event coordinates to canvas coordinates
        canvas_x = self.canvas.canvasx(event.x)
        canvas_y = self.canvas.canvasy(event.y)


        

        # Adjust for scaling
        adjusted_x = canvas_x #/ self.scale_factor
        adjusted_y = canvas_y #/ self.scale_factor

        self.drag_chip_data["x"] = adjusted_x
        self.drag_chip_data["y"] = adjusted_y


        chip_params = current_dict_circuit[chip_id]
        self.drag_chip_data["initial_XY"] = chip_params["XY"]

        if "occupied_holes" in chip_params:
            # Store the previous occupied holes in case we need to restore them
            self.drag_chip_data["previous_occupied_holes"] = chip_params["occupied_holes"]
            for hole_id in chip_params["occupied_holes"]:
                matrix1260pts[hole_id]["state"] = FREE
            chip_params["occupied_holes"] = []


        print(f"Chip {chip_id} clicked at ({adjusted_x}, {adjusted_y})")

        # # Correct tag name
        # tagSouris = "activeArea" + chip_id

        # # Change outline to indicate selection
        # self.canvas.itemconfig(tagSouris, outline="red")
        # self.canvas.tag_raise(tagSouris)
        # print(f"Chip {chip_id} outline changed to red")

    def on_chip_drag(self, event):
        """
        Event handler for dragging the chip.
        Moves the chip based on mouse movement.
        """
        chip_id = self.drag_chip_data["chip_id"]
        if chip_id:
            # Convert event coordinates to canvas coordinates
            canvas_x = self.canvas.canvasx(event.x)
            canvas_y = self.canvas.canvasy(event.y)

            # Adjust for scaling
            adjusted_x = canvas_x #/ self.scale_factor
            adjusted_y = canvas_y #/ self.scale_factor

            # Calculate movement delta
            dx = adjusted_x - self.drag_chip_data["x"]
            dy = adjusted_y - self.drag_chip_data["y"]

            # Move all items associated with the chip
            chip_params = current_dict_circuit[chip_id]
            # for tag in chip_params["tags"]:
            #     self.canvas.move(tag, dx, dy)

            # Update drag_chip_data
            self.drag_chip_data["x"] = adjusted_x
            self.drag_chip_data["y"] = adjusted_y

            # Update chip's position
            current_x, current_y = chip_params["XY"]
            # chip_params["XY"] = (current_x + dx, current_y + dy)

            model_chip = [(self.drawChip, 1, {"id": chip_id, "XY": (current_x + dx, current_y + dy)})]
            self.circuit(current_x + dx, current_y + dy,model=model_chip)

            print(f"Chip {chip_id} moved to new position: ({current_x}, {current_y})")

            # **Update chip's center position**
            # center_x, center_y = chip_params["center"]
            # chip_params["center"] = (center_x + dx, center_y + dy)

            # Update pin positions
            # for pin_info in chip_params["pins"]:
            #     pin_x, pin_y = pin_info['position']
            #     pin_info['position'] = (pin_x + dx, pin_y + dy)

    def on_stop_chip_drag(self, event):
        chip_id = self.drag_chip_data["chip_id"]
        if chip_id:
            # MODIF KH POUR DRAG-DROP 23/10/2024
            # (x, y) = current_dict_circuit[chip_id]["XY"]
            (x, y) = current_dict_circuit[chip_id]["pinUL_XY"]
            # FIN MODIF KH
            (real_x,real_y),(col,line) = self.find_nearest_grid_chip(x,y)
            print(f"Real x: {real_x}, Real y: {real_y}")
            print(f"Col: {col}, Line: {line}")

            # Get chip parameters
            chip_params = current_dict_circuit[chip_id]
            pin_count = chip_params["pinCount"]
            half_pin_count = pin_count // 2

            # Check if there's enough space to the right
            max_column = col + half_pin_count - 1
            if max_column > 63:
                # Not enough space, prevent placement and look for the nearest snap point on the left
                print("Not enough space to place the chip here.")
                col = 63 - half_pin_count + 1
                (x_o, y_o) = id_origins["xyOrigin"]
                real_x, real_y = self.getXY(col, line, matrix=matrix1260pts)
                real_x += x_o
                real_y += y_o
                (real_x,real_y),(col,line) = self.find_nearest_grid_chip(real_x,real_y)

            # the previous position to reset if the placement is not allowed
            previous_x, previous_y = self.drag_chip_data["initial_XY"]

            

            # Check if new holes are free
            holes_available = True
            occupied_holes = []
            for i in range(half_pin_count):
                # Top row (line 7 or 21)
                hole_id_top = f"{col + i},{line}"
                # Bottom row (line 6 or 20)
                hole_id_bottom = f"{col + i},{line + 1}"

                hole_top = matrix1260pts.get(hole_id_top)
                hole_bottom = matrix1260pts.get(hole_id_bottom)

                if hole_top["state"] != FREE or hole_bottom["state"] != FREE:
                    holes_available = False
                    break
                else:
                    occupied_holes.extend([hole_id_top, hole_id_bottom])

            if not holes_available:
                print("Holes are occupied. Cannot place the chip here.")
                # Re-mark the previous holes as used
                previous_occupied_holes = self.drag_chip_data.get("previous_occupied_holes", [])
                for hole_id in previous_occupied_holes:
                    matrix1260pts[hole_id]["state"] = USED
                chip_params["occupied_holes"] = previous_occupied_holes
                

                real_x = previous_x
                real_y = previous_y
            else:
                # Mark new holes as used
                for hole_id in occupied_holes:
                    matrix1260pts[hole_id]["state"] = USED
                chip_params["occupied_holes"] = occupied_holes

            

            

            # AJOUT KH DRAG-DROP 23/10/2024
            pin_x, pin_y = self.xy_chip2pin(real_x, real_y)
            # FIN AJOUT KH
            model_chip = [(self.drawChip, 1, {"id": chip_id, "XY": (real_x,real_y), "pinUL_XY":(pin_x, pin_y)})]
            self.circuit(real_x, real_y,model=model_chip)
            # Reset drag_chip_data
            self.drag_chip_data["chip_id"] = None
            self.drag_chip_data["x"] = 0
            self.drag_chip_data["y"] = 0
            self.drag_chip_data["previous_occupied_holes"] = []


    def get_chip_holes(self, x, y, pin_count):
        """
        Given the chip's upper-left pin position (x, y) and pin count,
        compute the list of hole IDs that the chip occupies.
        """
        half_pin_count = pin_count // 2
        holes = []
        # Adjust x and y for the origin
        (x_o, y_o) = id_origins["xyOrigin"]
        col, line = self.getColLine(x, y, matrix=matrix1260pts)
        if line not in [7, 21]:
            return holes  # Chip not on correct lines
        for i in range(half_pin_count):
            hole_id_top = f"{col + i},{line}"
            hole_id_bottom = f"{col + i},{line + 1}"
            holes.extend([hole_id_top, hole_id_bottom])
        return holes

    # def find_nearest_snap_point(self, x, y, matrix):
    #     """
    #     Find the nearest snap point to the given x, y coordinates.

    #     Parameters:
    #         x (float): The x-coordinate.
    #         y (float): The y-coordinate.
    #         matrix (dict): The matrix containing snap points.

    #     Returns:
    #         tuple: (nearest_x, nearest_y) coordinates of the nearest snap point.
    #     """
    #     min_distance = float('inf')
    #     nearest_point = (x, y)
    #     for id_in_matrix, point in matrix.items():
    #         if id_in_matrix.startswith("snap,"):
    #             grid_x, grid_y = point["xy"]
    #             distance = math.hypot(x - grid_x, y - grid_y)
    #             print(f"Checking snap point {id_in_matrix} at ({grid_x}, {grid_y}), distance: {distance}")
    #             if distance < min_distance:
    #                 min_distance = distance
    #                 nearest_point = (grid_x, grid_y)
    #     print(f"Nearest snap point to ({x}, {y}) is at ({nearest_point[0]}, {nearest_point[1]})")
    #     return nearest_point

    
# AJOUT KH POUR DRAG_DROP 23/10/2024
    def xy_hole2chip(self,xH, yH, scale=1):
        space = 9*scale
        return (xH - 2*scale, yH + space)
    
    def xy_chip2pin(self,xC, yC, scale=1):
        space = 9*scale
        return (xC + 2*scale, yC - space)
# FIN AJOUT KH DRAG_DROP 23/10/2024        

    def find_nearest_grid_wire(self, x, y, matrix=None):
        """
        Find the nearest grid point to the given x, y coordinates on lines 6 or 21 ('f' lines).

        Parameters:
            x (float): The x-coordinate.
            y (float): The y-coordinate.
            matrix (dict, optional): The grid matrix to use. Defaults to matrix1260pts.

        Returns:
            tuple: (nearest_x, nearest_y) coordinates of the nearest grid point.
        """
        if matrix is None:
            matrix = matrix1260pts

        min_distance = float('inf')

        (x_o, y_o) = id_origins["xyOrigin"]
        
        nearest_point = (0, 0)
        nearest_point_col_lin = (0, 0)
        for point in matrix.items():
            
            # Consider only lines 6 and 21 ('f' lines)
            # if line_num == 7 or line_num == 22:
            if point[1]["state"]== FREE:
                grid_x, grid_y = point[1]["xy"]
                # MODIF KH DRAG-DROP 23/10/2024
                # distance = math.hypot(x - grid_x , y - grid_y)
                distance = math.hypot(x - grid_x - x_o, y - grid_y - y_o)
                # FIN MODIF KH
                if distance < min_distance:
                    
                    min_distance = distance
                    # MODIF KH DRAG_DROP 23/10/2024
                    # nearest_point = (grid_x, grid_y)
                    nearest_point = self.xy_hole2chip(grid_x + x_o, grid_y + y_o)
                    # FIN MODIF KH
                    nearest_point_col_lin = point[1]["coord"]

        return nearest_point, nearest_point_col_lin

    def find_nearest_grid_chip(self, x, y, matrix=matrix1260pts):
        """
        Find the nearest grid point to the given x, y coordinates on lines 6 or 21 ('f' lines).

        Parameters:
            x (float): The x-coordinate.
            y (float): The y-coordinate.
            matrix (dict, optional): The grid matrix to use. Defaults to matrix1260pts.

        Returns:
            tuple: (nearest_x, nearest_y) coordinates of the nearest grid point.
        """
        if matrix is None:
            matrix = matrix1260pts

        min_distance = float('inf')

        (x_o, y_o) = id_origins["xyOrigin"]
        
        nearest_point = (0, 0)
        nearest_point_col_lin = (0, 0)
        for point in matrix.items():
            
            # Consider only lines 7 and 21 ('f' lines)
            col, line = point[1]["coord"]
            if line == 7 or line == 21:
                # mettre is_XY_free4Chip(x,y)
                
                grid_x, grid_y = point[1]["xy"]
                    
                # MODIF KH DRAG-DROP 23/10/2024
                # distance = math.hypot(x - grid_x , y - grid_y)
                distance = math.hypot(x - grid_x - x_o, y - grid_y - y_o)
                # FIN MODIF KH
                if distance < min_distance:
                        
                    min_distance = distance
                    # MODIF KH DRAG_DROP 23/10/2024
                    # nearest_point = (grid_x, grid_y)
                    nearest_point = self.xy_hole2chip(grid_x + x_o, grid_y + y_o)
                    # FIN MODIF KH
                    nearest_point_col_lin = point[1]["coord"]

        return nearest_point, nearest_point_col_lin
    

    def on_pinIO_click(self, event, pin_id):
        """
        Event handler for when a pinIO element is clicked.
        """
        print(f"PinIO clicked: {pin_id}")
        self.pinIO_drag_data["pin_id"] = pin_id

        # Convert event coordinates to canvas coordinates
        canvas_x = self.canvas.canvasx(event.x)
        canvas_y = self.canvas.canvasy(event.y)

        # Store initial positions
        self.pinIO_drag_data["x"] = canvas_x
        self.pinIO_drag_data["y"] = canvas_y

        # Highlight the pinIO to indicate selection using outline_tag
        outline_tag = current_dict_circuit[pin_id]["outline_tag"]
        print(f"Highlighting outline_tag: {outline_tag}")
        self.canvas.itemconfig(outline_tag, outline="red")


    def on_pinIO_drag(self, event, pin_id):
        """
        Event handler for dragging a pinIO element.
        """
        if self.pinIO_drag_data["pin_id"] == pin_id:
            # Convert event coordinates to canvas coordinates
            canvas_x = self.canvas.canvasx(event.x)
            canvas_y = self.canvas.canvasy(event.y)

            x_o = id_origins["xyOrigin"][0]
            y_o = id_origins["xyOrigin"][1]

            coord = current_dict_circuit[pin_id]["coord"]

            (nearest_x, nearest_y), (col, line) = self.find_nearest_grid_point(canvas_x, canvas_y, matrix=matrix1260pts)


            if(matrix1260pts[f"{col},{line}"]["state"] == FREE):
                
                matrix1260pts[f"{coord[0][0]},{coord[0][1]}"]["state"] = FREE
                model_pinIO = [(self.drawPinIO, 1, {"id": pin_id, "coord": [(col, line)], "matrix": matrix1260pts})]
                self.circuit(x_o, y_o, model=model_pinIO)

            # print(f"PinIO {pin_id} dragged to new position: ({nearest_x}, {nearest_y})")


    def on_pinIO_release(self, event, pin_id):
        """
        Event handler for when the pinIO element is released.
        """
        if self.pinIO_drag_data["pin_id"] == pin_id:
            # Reset drag data
            self.pinIO_drag_data["pin_id"] = None

            # Remove highlight using outline_tag
            outline_tag = current_dict_circuit[pin_id]["outline_tag"]
            print(f"Removing highlight from outline_tag: {outline_tag}")
            self.canvas.itemconfig(outline_tag, outline="#404040")

    def rounded_rect(self, x: int, y: int, width: int, height: int, radius: int, thickness: int, **kwargs) -> None:
        """
        Draws a rounded rectangle on a given canvas.
        Parameters:
        x (int): The x-coordinate of the top-left corner of the rectangle.
        y (int): The y-coordinate of the top-left corner of the rectangle.
        width (int): The width of the rectangle.
        height (int): The height of the rectangle.
        radius (int): The radius of the corners.
        thickness (int): The thickness of the rectangle's border.
        **kwargs: Additional keyword arguments to customize the rectangle, such as:
            - fill (str): The fill color of the rectangle.
            - tags (str): Tags to associate with the rectangle.
            - outline (str): The outline color of the rectangle.
        Returns:
        None
        """

        x2 = x + width
        y2 = y + height
        points = [
            x + radius,
            y,
            x2 - radius,
            y,
            x2,
            y + radius,
            x2,
            y2 - radius,
            x2 - radius,
            y2,
            x + radius,
            y2,
            x,
            y2 - radius,
            x,
            y + radius,
        ]
        tag = ""
        for key, value in kwargs.items():
            if key == "tags":
                tag = value
            if key == "fill":
                fill = value
            if key == "thickness":
                thickness = value

        # Draw four arcs for corners
        self.canvas.create_arc(x, y, x + 2 * radius, y + 2 * radius, start=90, extent=90, style=tk.PIESLICE, **kwargs)
        self.canvas.create_arc(x2 - 2 * radius, y, x2, y + 2 * radius, start=0, extent=90, style=tk.PIESLICE, **kwargs)
        self.canvas.create_arc(x2 - 2 * radius, y2 - 2 * radius, x2, y2, start=270, extent=90, style=tk.PIESLICE, **kwargs)
        self.canvas.create_arc(x, y2 - 2 * radius, x + 2 * radius, y2, start=180, extent=90, style=tk.PIESLICE, **kwargs)
        # kwargs["outline"] = fill
        self.canvas.create_polygon(points, smooth=False, **kwargs)
        self.canvas.create_line(x + radius, y, x, y + radius, fill=fill, width=thickness, tags=tag)
        self.canvas.create_line(x2 - radius, y, x2, y + radius, fill=fill, width=thickness, tags=tag)
        self.canvas.create_line(x2 - radius, y2, x2, y2 - radius, fill=fill, width=thickness, tags=tag)
        self.canvas.create_line(x, y2 - radius, x + radius, y2, fill=fill, width=thickness, tags=tag)


    def setXYOrigin(self, xD, yD, scale=1, width=-1, direction=HORIZONTAL, **kwargs):
        xO, yO = xD, yD
        id_origin = "xyOrigin"
        for key, value in kwargs.items():
            if key == "id_origin":
                id_origin = value
            # if key == "xyOrigin": xO, yO       = value

        id_origins[id_origin] = (xD, yD)
        
        return (xO, yO)


    def goXY(self, xD, yD, scale=1, width=-1, direction=HORIZONTAL, **kwargs):
        id_origin = "xyOrigin"
        for key, value in kwargs.items():
            if key == "line":
                line = value
            if key == "column":
                column = value
            if key == "id_origin":
                id_origin = value

        xO, yO = id_origins[id_origin]

        return (xO + column * 15 * scale, yO + line * 15 * scale)


    def drawChar(self, xD, yD, scale=1, width=-1, direction=HORIZONTAL, **kwargs):
        if width != -1:
            scale = width / 9.0

        space = 9 * scale
        inter_space = 15 * scale
        angle = 90
        for key, value in kwargs.items():
            if key == "angle":
                angle = value
        color = "#000000"
        text = "-"
        deltaY = 0
        scaleChar = 1
        size = (int(inter_space * 1), int(inter_space * 1))
        anchor = "center"
        tags = ""
        for key, value in kwargs.items():
            if key == "color":
                color = value
            elif key == "text":
                text = value
            elif key == "deltaY":
                deltaY = value
            elif key == "scaleChar":
                scaleChar = value
            elif key == "anchor":
                anchor = value
            elif key == "tags":
                tags = value

        size = (int(scaleChar * inter_space * len(text)), int(scaleChar * inter_space))
        firaCodeFont = font.Font(family="FiraCode-Bold.ttf", size=int(15 * scale * scaleChar))
        if angle != 0:
            firaCodeFont = font.Font(family="FiraCode-Light", size=int(15 * scaleChar * scale))
            self.canvas.create_text(
                xD, yD + deltaY * space, text=text, font=firaCodeFont, fill=color, anchor=anchor, angle=angle, tags=tags
            )
        else:
            self.canvas.create_text(xD, yD, text=text, font=firaCodeFont, fill=color, anchor=anchor, tags=tags)

        if direction == HORIZONTAL:
            xD += inter_space
        elif direction == VERTICAL:
            yD += inter_space

        return (xD, yD)


    def drawCharIter(self, xD, yD, scale=1, width=-1, direction=VERTICAL_END_HORIZONTAL, **kwargs):
        if width != -1:
            scale = width / 9.0

        space = 9 * scale
        inter_space = 15 * scale

        for key, value in kwargs.items():
            if key == "beginChar":
                beginChar = value
            elif key == "numChars":
                numChars = value

        x = xD
        y = yD
        s = direction
        if direction == VERTICAL_END_HORIZONTAL:
            s = VERTICAL
        for i in range(numChars):
            text = chr(ord(beginChar) + numChars - i - 1)
            (x, y) = self.drawChar(x, y, scale, width, s, text=text, **kwargs)

        if direction == VERTICAL_END_HORIZONTAL:
            direction = HORIZONTAL

        if direction == HORIZONTAL:
            xD += inter_space
        elif direction == VERTICAL:
            yD += inter_space * numChars

        return (xD, yD)


    def drawNumIter(self, xD, yD, scale=1, width=-1, direction=HORIZONTAL, **kwargs):
        if width != -1:
            scale = width / 9.0

        space = 9 * scale
        inter_space = 15 * scale

        for key, value in kwargs.items():
            if key == "beginNum":
                beginNum = value
            elif key == "endNum":
                endNum = value
        x = xD + 3 * scale
        y = yD

        for i in range(beginNum, endNum + 1):
            text = str(i)
            (x, y) = self.drawChar(x, y, scale, width, direction=direction, text=text, scaleChar=0.7, **kwargs)

        if direction == HORIZONTAL:
            xD += inter_space * (endNum - beginNum)
        elif direction == VERTICAL:
            yD += inter_space

        return (xD, yD)


    def drawSquareHole(self, xD, yD, scale=1, width=-1, direction=HORIZONTAL, **kwargs):
        if width != -1:
            scale = width / 9.0

        space = 9 * scale
        inter_space = 15 * scale

        darkColor, lightColor, holeColor = "#c0c0c0", "#f6f6f6", "#484848"
        for key, value in kwargs.items():
            if key == "colors":
                darkColor, lightColor, holeColor = value

        self.canvas.create_polygon(xD, yD + space, xD, yD, xD + space, yD, fill=darkColor, outline=darkColor)
        self.canvas.create_polygon(xD, yD + space, xD + space, yD + space, xD + space, yD, fill=lightColor, outline=lightColor)
        self.canvas.create_rectangle(
            xD + space // 3, yD + space // 3, xD + 2 * space // 3, yD + 2 * space // 3, fill=holeColor, outline=holeColor
        )

        if direction == HORIZONTAL:
            xD += inter_space
        elif direction == VERTICAL:
            yD += inter_space

        return (xD, yD)


    def drawRoundHole(self, xD, yD, scale=1, width=-1, direction=HORIZONTAL, **kwargs):
        if width != -1:
            scale = width / 9.0

        space = 9 * scale
        inter_space = 15 * scale

        darkColor, lightColor, holeColor = "#c0c0c0", "#f6f6f6", "#484848"
        for key, value in kwargs.items():
            if key == "colors":
                darkColor, lightColor, holeColor = value

        self.canvas.create_arc(
            xD, yD, xD + space, yD + space, start=45, extent=225, style=tk.PIESLICE, fill=darkColor, outline=darkColor
        )  # x, y2 - 2*radius, x + 2*radius, y2, start=180, extent=90, style=tk.PIESLICE, **kwargs
        self.canvas.create_arc(
            xD, yD, xD + space, yD + space, start=225, extent=45, style=tk.PIESLICE, fill=lightColor, outline=lightColor
        )
        self.canvas.create_oval(
            xD + space // 3, yD + space // 3, xD + 2 * space // 3, yD + 2 * space // 3, fill=holeColor, outline=holeColor
        )

        if direction == HORIZONTAL:
            xD += inter_space
        elif direction == VERTICAL:
            yD += inter_space

        return (xD, yD)


    funcHole = {"function": drawSquareHole}


    def drawHole(self, xD, yD, scale=1, width=-1, direction=HORIZONTAL, **kwargs):
        return self.funcHole["function"](xD, yD, scale, width, direction, **kwargs)


    def setfuncHole(self, xD, yD, scale=1, width=-1, direction=HORIZONTAL, **kwargs):
        function = self.drawSquareHole
        for key, value in kwargs.items():
            if key == "function":
                function = value

        self.funcHole = {"function": function}

        return xD, yD


    def drawBlank(self, xD, yD, scale=1, width=-1, direction=HORIZONTAL, **kwargs):
        if width != -1:
            scale = width / 9.0

        inter_space = 15 * scale

        if direction == HORIZONTAL:
            xD += inter_space
        elif direction == VERTICAL:
            yD += inter_space

        return (xD, yD)


    def drawHalfBlank(self, xD, yD, scale=1, width=-1, direction=HORIZONTAL, **kwargs):
        if width != -1:
            scale = width / 9.0

        inter_space = 15 * scale

        if direction == HORIZONTAL:
            xD += inter_space / 2
        elif direction == VERTICAL:
            yD += inter_space / 2

        return (xD, yD)


    def drawRail(self, xD, yD, scale=1, width=-1, direction=HORIZONTAL, **kwargs):
        if width != -1:
            scale = width / 9.0

        color = "black"
        for key, value in kwargs.items():
            if key == "color":
                color = value
        inter_space = 15 * scale
        thickness = 2 * scale
        self.canvas.create_line(
            xD + inter_space // 3,
            yD + inter_space // 2,
            xD + inter_space * 1.5,
            yD + inter_space // 2,
            fill=color,
            width=thickness,
        )

        if direction == HORIZONTAL:
            xD += inter_space
        elif direction == VERTICAL:
            yD += inter_space

        return (xD, yD)


    def drawredRail(self, xD, yD, scale=1, width=-1, direction=HORIZONTAL, **kwargs):
        if width != -1:
            scale = width / 9.0

        inter_space = 15 * scale
        # thickness = 2*scale

        (x, y) = self.drawRail(xD, yD - inter_space // 2, scale, width, direction, color="red")

        return (x, yD)


    def drawBoard(self, xD=0, yD=0, scale=1, width=-1, direction=VERTICAL, **kwargs):
        if width != -1:
            scale = width / 9.0
        inter_space = 15 * scale
        thickness = 1 * scale

        dim = BOARD_830_PTS_PARAMS
        color = "#F5F5DC"
        sepAlim = dim["sepAlim"]
        sepDist = dim["sepDistribution"]
        radius = 5
        for key, value in kwargs.items():
            if key == "dimLine":
                dim["dimLine"] = value
            if key == "dimColumn":
                dim["dimColumn"] = value
            if key == "color":
                color = value
            if key == "sepAlim":
                sepAlim = value
            if key == "sepDistribution":
                sepDist = value
            if key == "radius":
                radius = value

        thickness = 1 * scale
        dimLine = dim["dimLine"] * inter_space
        dimColumn = dim["dimColumn"] * inter_space
        id_origins["bottomLimit"] = (dimLine + xD, yD + dimColumn)
        # sepAlim =  [] if not dim.get("sepAlim") else dim.get("sepAlim")
        # sepDistribution =  [] if not dim.get("sepDistribution") else dim.get("sepDistribution")
        self.rounded_rect(xD, yD, dimLine, dimColumn, radius, outline=color, fill=color, thickness=thickness)
        for sepA in sepAlim:
            self.canvas.create_line(
                xD + inter_space * sepA[0],
                yD + inter_space * sepA[1],
                xD - inter_space * sepA[0] + dimLine,
                yD + inter_space * sepA[1],
                fill="#707070",
                width=thickness,
            )
        darknessFactor = 0.9
        r = int(color[1:3], 16) * (darknessFactor + 0.06)
        r = int(max(0, min(255, r)))
        g = int(color[3:5], 16) * (darknessFactor + 0.06)
        g = int(max(0, min(255, g)))
        b = int(color[5:7], 16) * (darknessFactor + 0.06)
        b = int(max(0, min(255, b)))
        c = ["#{:02x}{:02x}{:02x}".format(r, g, b)]
        r = int(color[1:3], 16) * (darknessFactor)
        r = int(max(0, min(255, r)))
        g = int(color[3:5], 16) * (darknessFactor)
        g = int(max(0, min(255, g)))
        b = int(color[5:7], 16) * (darknessFactor)
        b = int(max(0, min(255, b)))
        c.append("#{:02x}{:02x}{:02x}".format(r, g, b))
        r *= darknessFactor
        g *= darknessFactor
        b *= darknessFactor
        r = int(max(0, min(255, r)))
        g = int(max(0, min(255, g)))
        b = int(max(0, min(255, b)))
        c.append("#{:02x}{:02x}{:02x}".format(r, g, b))
        r *= darknessFactor
        g *= darknessFactor
        b *= darknessFactor
        r = int(max(0, min(255, r)))
        g = int(max(0, min(255, g)))
        b = int(max(0, min(255, b)))
        c.append("#{:02x}{:02x}{:02x}".format(r, g, b))
        r *= darknessFactor
        g *= darknessFactor
        b *= darknessFactor
        r = int(max(0, min(255, r)))
        g = int(max(0, min(255, g)))
        b = int(max(0, min(255, b)))
        c.append("#{:02x}{:02x}{:02x}".format(r, g, b))
        for sepD in sepDist:
            self.canvas.create_line(
                xD + inter_space * sepD[0],
                yD + inter_space * sepD[1],
                xD + dimLine - inter_space * sepD[0],
                yD + inter_space * sepD[1],
                fill=c[1],
                width=thickness,
            )
            self.canvas.create_line(
                xD + inter_space * sepD[0],
                yD + inter_space * sepD[1] + thickness,
                xD + dimLine - inter_space * sepD[0],
                yD + inter_space * sepD[1] + thickness,
                fill=c[2],
                width=thickness,
            )
            self.canvas.create_line(
                xD + inter_space * sepD[0],
                yD + inter_space * sepD[1] + 2 * thickness,
                xD + dimLine - inter_space * sepD[0],
                yD + inter_space * sepD[1] + 2 * thickness,
                fill=c[3],
                width=thickness,
            )
            self.canvas.create_line(
                xD + inter_space * sepD[0],
                yD + inter_space * sepD[1] + 3 * thickness,
                xD + dimLine - inter_space * sepD[0],
                yD + inter_space * sepD[1] + 3 * thickness,
                fill=c[4],
                width=thickness,
            )
            for dy in range(4, 11):
                self.canvas.create_line(
                    xD + inter_space * sepD[0],
                    yD + inter_space * sepD[1] + dy * thickness,
                    xD + dimLine - inter_space * sepD[0],
                    yD + inter_space * sepD[1] + dy * thickness,
                    fill=c[0],
                    width=thickness,
                )
            self.canvas.create_line(
                xD + inter_space * sepD[0],
                yD + inter_space * sepD[1] + inter_space - 4 * thickness,
                xD + dimLine - inter_space * sepD[0],
                yD + inter_space * sepD[1] + inter_space - 4 * thickness,
                fill=c[1],
                width=thickness,
            )
            self.canvas.create_line(
                xD + inter_space * sepD[0],
                yD + inter_space * sepD[1] + inter_space - 3 * thickness,
                xD + dimLine - inter_space * sepD[0],
                yD + inter_space * sepD[1] + inter_space - 3 * thickness,
                fill=c[2],
                width=thickness,
            )
            self.canvas.create_line(
                xD + inter_space * sepD[0],
                yD + inter_space * sepD[1] + inter_space - 2 * thickness,
                xD + dimLine - inter_space * sepD[0],
                yD + inter_space * sepD[1] + inter_space - 2 * thickness,
                fill=c[3],
                width=thickness,
            )
            self.canvas.create_line(
                xD + inter_space * sepD[0],
                yD + inter_space * sepD[1] + inter_space - thickness,
                xD + dimLine - inter_space * sepD[0],
                yD + inter_space * sepD[1] + inter_space - thickness,
                fill=c[4],
                width=thickness,
            )
        # self.canvas.create_line(xD , yD+inter_space*11+inter_space//3, xD + dimLine, yD + inter_space*11+inter_space//3, fill="#c0c0c0", width=(3*inter_space)//5)
        # if direction == HORIZONTAL:
        #     xD += dimLine
        # else: yD += dimColumn

        return (xD, yD)


    ################ BOITIERS DIP ####################################


    def drawPin(self, xD, yD, scale=1, width=-1, direction=HORIZONTAL, orientation=1, **kwargs):
        if width != -1:
            scale = width / 9.0

        space = 9 * scale
        inter_space = 15 * scale
        for key, value in kwargs.items():
            if key == "tags":
                tag = value

        self.canvas.create_line(
            xD + 9 * inter_space // 15,
            yD + orientation * 3.5 * inter_space // 15,
            xD + 12 * inter_space // 15,
            yD + orientation * 3.5 * inter_space // 15,
            fill="#ffffff",
            width=1,
            tags=tag,
        )
        self.canvas.create_line(
            xD + 12 * inter_space // 15,
            yD + orientation * 3.5 * inter_space // 15,
            xD + 12 * inter_space // 15,
            yD + orientation * inter_space,
            fill="#ffffff",
            width=1,
            tags=tag,
        )

        self.canvas.create_line(
            xD - 18 * inter_space // 15,
            yD + orientation * 2 * inter_space // 15,
            xD + 3 * inter_space // 15,
            yD + orientation * 2 * inter_space // 15,
            fill="#ffffff",
            width=1,
            tags=tag,
        )
        self.canvas.create_line(
            xD - 18 * inter_space // 15,
            yD + orientation * 2 * inter_space // 15,
            xD - 18 * inter_space // 15,
            yD + orientation * inter_space,
            fill="#ffffff",
            width=1,
            tags=tag,
        )

        self.canvas.create_line(
            xD - 3 * inter_space // 15,
            yD + orientation * 5 * inter_space // 15,
            xD + 3 * inter_space // 15,
            yD + orientation * 5 * inter_space // 15,
            fill="#ffffff",
            width=1,
            tags=tag,
        )
        # self.canvas.create_line(xD - inter_space//2, yD + 8*inter_space//15, xD - inter_space//2, yD + 13*inter_space//15, fill="#ffffff", width=1)
        # self.canvas.create_line(xD - inter_space//2, yD + 13*inter_space//15, xD , yD + 13*inter_space//15, fill="#ffffff", width=1)
        self.canvas.create_line(
            xD - 3 * inter_space // 15,
            yD + orientation * 5 * inter_space // 15,
            xD - 3 * inter_space // 15,
            yD + orientation * inter_space,
            fill="#ffffff",
            width=1,
            tags=tag,
        )


    def drawLabelPin(self, xD, yD, scale=1, width=-1, direction=HORIZONTAL, orientation=1, **kwargs):
        if width != -1:
            scale = width / 9.0

        space = 9 * scale
        inter_space = 15 * scale
        color = "#ffffff"
        for key, value in kwargs.items():
            if key == "tags":
                tag = value
            if key == "color":
                color = value

        self.canvas.create_rectangle(
            xD,
            yD,
            xD + 4 * inter_space // 15,
            yD + orientation * 4 * inter_space // 15,
            fill=color,
            outline=color,
            tags=tag,
        )
        self.canvas.create_polygon(
            xD,
            yD + orientation * 4 * inter_space // 15,
            xD + 4 * inter_space // 15,
            yD + orientation * 4 * inter_space // 15,
            xD + 2 * inter_space // 15,
            yD + orientation * 7 * inter_space // 15,
            fill=color,
            outline=color,
            tags=tag,
        )


    def drawInv(self, xD, yD, scale=1, width=-1, direction=HORIZONTAL, orientation=1, **kwargs):
        if width != -1:
            scale = width / 9.0

        space = 9 * scale
        inter_space = 15 * scale
        color = "#ffffff"
        for key, value in kwargs.items():
            if key == "tags":
                tag = value
            if key == "color":
                color = value

        self.canvas.create_oval(
            xD + 9 * inter_space // 15,
            yD + orientation * 2.5 * inter_space // 15,
            xD + 11 * inter_space // 15,
            yD + orientation * 4.5 * inter_space // 15,
            fill=color,
            outline=color,
            tags=tag,
        )  # canvas.create_polygon(xD, yD+space, xD+space, yD+space, xD+space, yD, fill='#f6f6f6', outline='#f6f6f6')


    def drawOR(self, xD, yD, scale=1, width=-1, direction=HORIZONTAL, orientation=1, **kwargs):
        if width != -1:
            scale = width / 9.0

        space = 9 * scale
        inter_space = 15 * scale
        for key, value in kwargs.items():
            if key == "tags":
                tag = value

        self.canvas.create_rectangle(
            xD,
            yD,
            xD + 3 * inter_space // 15,
            yD + orientation * 7 * inter_space // 15,
            fill="#ffffff",
            outline="#ffffff",
            tags=tag,
        )
        # self.canvas.create_line(xD + 1*inter_space//2, yD, xD + 1*inter_space//2, yD + 2*inter_space//3, fill="#ffffff", width=1)
        self.canvas.create_line(
            xD + 9 * inter_space // 15,
            yD + orientation * 3.5 * inter_space // 15,
            xD + 12 * inter_space // 15,
            yD + orientation * 3.5 * inter_space // 15,
            fill="#ffffff",
            width=1,
            tags=tag,
        )

        self.canvas.create_arc(
            xD - 3 * inter_space // 15,
            yD,
            xD + 3 * inter_space // 15,
            yD + orientation * 7 * inter_space // 15,
            start=270,
            extent=180,
            fill="#000000",
            outline="#000000",
            tags=tag,
        )
        self.canvas.create_arc(
            xD - 3 * inter_space // 15,
            yD,
            xD + 9 * inter_space // 15,
            yD + orientation * 7 * inter_space // 15,
            start=-90,
            extent=180,
            fill="#ffffff",
            outline="#ffffff",
            tags=tag,
        )


    def symbOR(self, xD, yD, scale=1, width=-1, direction=HORIZONTAL, orientation=1, **kwargs):
        if width != -1:
            scale = width / 9.0

        space = 9 * scale
        inter_space = 15 * scale
        for key, value in kwargs.items():
            if key == "tags":
                tag = value

        self.drawOR(xD, yD, scale=scale, width=width, direction=direction, orientation=orientation, **kwargs)
        self.drawPin(xD, yD, scale=scale, width=width, direction=direction, orientation=orientation, **kwargs)
        if direction == HORIZONTAL:
            xD += inter_space
        elif direction == VERTICAL:
            yD += inter_space

        return (xD, yD)


    def symbNOR(self, xD, yD, scale=1, width=-1, direction=HORIZONTAL, orientation=1, **kwargs):
        if width != -1:
            scale = width / 9.0

        space = 9 * scale
        inter_space = 15 * scale
        for key, value in kwargs.items():
            if key == "tags":
                tag = value

        self.drawOR(xD, yD, scale=scale, width=width, direction=direction, orientation=orientation, **kwargs)
        self.drawInv(xD, yD, scale=scale, width=width, direction=direction, orientation=orientation, **kwargs)
        self.drawPin(xD, yD, scale=scale, width=width, direction=direction, orientation=orientation, **kwargs)
        if direction == HORIZONTAL:
            xD += inter_space
        elif direction == VERTICAL:
            yD += inter_space

        return (xD, yD)


    def drawAOP(self, xD, yD, scale=1, width=-1, direction=HORIZONTAL, orientation=1, **kwargs):
        if width != -1:
            scale = width / 9.0

        space = 9 * scale
        inter_space = 15 * scale
        color = "#ffffff"
        for key, value in kwargs.items():
            if key == "tags":
                tag = value
            if key == "color":
                color = value

        self.canvas.create_polygon(
            xD,
            yD,
            xD + 9 * inter_space // 15,
            yD + orientation * 3.5 * inter_space // 15,
            xD,
            yD + orientation * 7 * inter_space // 15,
            fill=color,
            outline=color,
            tags=tag,
        )
        self.canvas.create_line(
            xD + 9 * inter_space // 15,
            yD + orientation * 3.5 * inter_space // 15,
            xD + 12 * inter_space // 15,
            yD + orientation * 3.5 * inter_space // 15,
            fill=color,
            width=1,
            tags=tag,
        )
        self.canvas.create_line(
            xD - 3 * inter_space // 15,
            yD + orientation * 5 * inter_space // 15,
            xD + 3 * inter_space // 15,
            yD + orientation * 5 * inter_space // 15,
            fill=color,
            width=1,
            tags=tag,
        )
        self.canvas.create_line(
            xD - 3 * inter_space // 15,
            yD + orientation * 2 * inter_space // 15,
            xD + 3 * inter_space // 15,
            yD + orientation * 2 * inter_space // 15,
            fill=color,
            width=1,
            tags=tag,
        )


    def symbNOT(self, xD, yD, scale=1, width=-1, direction=HORIZONTAL, orientation=1, **kwargs):
        if width != -1:
            scale = width / 9.0

        space = 9 * scale
        inter_space = 15 * scale
        for key, value in kwargs.items():
            if key == "tags":
                tag = value

        self.drawAOP(xD, yD, scale=scale, width=width, direction=direction, orientation=orientation, **kwargs)
        self.drawInv(xD, yD, scale=scale, width=width, direction=direction, orientation=orientation, **kwargs)

        self.drawPin(xD, yD, scale=scale, width=width, direction=direction, orientation=orientation, **kwargs)
        if direction == HORIZONTAL:
            xD += inter_space
        elif direction == VERTICAL:
            yD += inter_space

        return (xD, yD)


    def drawAND(self, xD, yD, scale=1, width=-1, direction=HORIZONTAL, orientation=1, **kwargs):
        if width != -1:
            scale = width / 9.0

        space = 9 * scale
        inter_space = 15 * scale
        for key, value in kwargs.items():
            if key == "tags":
                tag = value

        self.canvas.create_rectangle(
            xD,
            yD,
            xD + 6 * inter_space // 15,
            yD + orientation * 7 * inter_space // 15,
            fill="#ffffff",
            outline="#ffffff",
            tags=tag,
        )
        self.canvas.create_line(
            xD + 9 * inter_space // 15,
            yD + orientation * 3.5 * inter_space // 15,
            xD + 12 * inter_space // 15,
            yD + orientation * 3.5 * inter_space // 15,
            fill="#ffffff",
            width=1,
            tags=tag,
        )
        self.canvas.create_line(
            xD - 3 * inter_space // 15,
            yD + orientation * 5 * inter_space // 15,
            xD + 3 * inter_space // 15,
            yD + orientation * 5 * inter_space // 15,
            fill="#ffffff",
            width=1,
            tags=tag,
        )
        self.canvas.create_line(
            xD - 3 * inter_space // 15,
            yD + orientation * 2 * inter_space // 15,
            xD + 3 * inter_space // 15,
            yD + orientation * 2 * inter_space // 15,
            fill="#ffffff",
            width=1,
            tags=tag,
        )
        self.canvas.create_arc(
            xD + 6 * inter_space // 15 - 3 * inter_space // 15,
            yD,
            xD + 9 * inter_space // 15,
            yD + orientation * 7 * inter_space // 15,
            start=270,
            extent=180,
            fill="#ffffff",
            outline="#ffffff",
            tags=tag,
        )


    def symbAND(self, xD, yD, scale=1, width=-1, direction=HORIZONTAL, orientation=1, **kwargs):
        if width != -1:
            scale = width / 9.0

        space = 9 * scale
        inter_space = 15 * scale
        for key, value in kwargs.items():
            if key == "tags":
                tag = value

        self.drawAND(xD, yD, scale=scale, width=width, direction=direction, orientation=orientation, **kwargs)
        self.drawPin(xD, yD, scale=scale, width=width, direction=direction, orientation=orientation, **kwargs)
        if direction == HORIZONTAL:
            xD += inter_space
        elif direction == VERTICAL:
            yD += inter_space

        return (xD, yD)


    def symbNAND(self, xD, yD, scale=1, width=-1, direction=HORIZONTAL, orientation=1, **kwargs):
        if width != -1:
            scale = width / 9.0

        space = 9 * scale
        inter_space = 15 * scale
        for key, value in kwargs.items():
            if key == "tags":
                tag = value

        self.drawAND(xD, yD, scale=scale, width=width, direction=direction, orientation=orientation, **kwargs)
        self.drawInv(xD, yD, scale=scale, width=width, direction=direction, orientation=orientation, **kwargs)
        self.drawPin(xD, yD, scale=scale, width=width, direction=direction, orientation=orientation, **kwargs)
        if direction == HORIZONTAL:
            xD += inter_space
        elif direction == VERTICAL:
            yD += inter_space

        return (xD, yD)


    def internalFunc(self, xD, yD, scale=1, width=-1, direction=HORIZONTAL, **kwargs):
        if width != -1:
            scale = width / 9.0

        space = 9 * scale
        inter_space = 15 * scale
        io = []
        for key, value in kwargs.items():
            if key == "logicFunction":
                logicFunction = value
            if key == "io":
                io = value
            if key == "pinCount":
                pinCount = value
            if key == "chipWidth":
                chipWidth = value
        dimColumn = chipWidth * inter_space
        for pin in io:
            p = pin[1][0]
            orientation = 1 - 2 * ((p - 1) * 2 // pinCount)
            if p > pinCount // 2:
                p = 15 - p
            x = xD + 2 * scale + space // 2 + (p - 2) * inter_space + 3 * inter_space // 15
            y = yD + dimColumn // 2 + orientation * 0.2 * inter_space
            logicFunction(x, y, scale=scale, width=width, direction=direction, orientation=orientation, **kwargs)


    def onSwitch(self, event, tag, id, numBtn):
        params = current_dict_circuit.get(id)
        if params:
            btn = params["btnMenu"][numBtn - 1]
            if btn > 0:
                btn = abs(btn - 2) + 1
                params["btnMenu"][numBtn - 1] = btn
                if btn == 1:
                    color = "#ff0000"
                    pos = LEFT
                    if numBtn == 1:
                        self.canvas.itemconfig("chipCover" + id, state="normal")
                else:
                    color = "#00ff00"
                    pos = RIGHT
                    if numBtn == 1:
                        self.canvas.itemconfig("chipCover" + id, state="hidden")
                self.canvas.move(tag, pos * 40 - 20, 0)
                self.canvas.itemconfig(tag, fill=color)


    def drawSwitch(
        self, x1, y1, fillSupport="#fffffe", fillSwitch="#ff0000", outSwitch="#000000", posSwitch=LEFT, tag=None, numBtn=1
    ):
        self.canvas.create_arc(x1, y1, x1 + 20, y1 + 20, start=90, extent=180, fill=fillSupport, outline=fillSupport, tags=tag)
        self.canvas.create_arc(
            x1 + 20, y1, x1 + 40, y1 + 20, start=270, extent=180, fill=fillSupport, outline=fillSupport, tags=tag
        )
        self.canvas.create_rectangle(x1 + 10, y1, x1 + 30, y1 + 20, fill=fillSupport, outline=fillSupport, tags=tag)
        self.canvas.create_oval(
            x1 + 3 + posSwitch * 20,
            y1 + 3,
            x1 + 17 + posSwitch * 20,
            y1 + 17,
            fill=fillSwitch,
            outline=outSwitch,
            tags="btn" + str(numBtn) + "_" + tag,
        )
        self.canvas.addtag_withtag(tag, "btn" + str(numBtn) + "_" + tag)


    def onDragMenu(self, event, tag):
        global xSouris, ySouris, drag_mouse_x, drag_mouse_y

        self.canvas.move(tag, event.x - drag_mouse_x, event.y - drag_mouse_y)
        drag_mouse_x, drag_mouse_y = event.x, event.y


    def onStartDragMenu(self, event, tag):
        global drag_mouse_x, drag_mouse_y

        drag_mouse_x, drag_mouse_y = event.x, event.y
        self.canvas.itemconfig(tag, fill="red")


    def onStopDragMenu(self, event, tag):
        self.canvas.itemconfig(tag, fill="#ffffff")


    def onCrossOver(self, event, tag):
        self.canvas.itemconfig("crossBg_" + tag, fill="#008000")


    def onCrossLeave(self, event, tag):
        self.canvas.itemconfig("crossBg_" + tag, fill="")


    def onCrossClick(self, event, tagMenu, tagRef):
        self.canvas.itemconfig(tagMenu, state="hidden")
        self.canvas.itemconfig(tagRef, outline="")


    def drawMenu(self, xMenu, yMenu, thickness, label, tag, id):
        global image_ico_pdf

        rgba_color = (0, 0, 0, 255)
        fillMenu = "#48484c"
        outMenu = "#909098"
        colorCross = "#e0e0e0"
        params = current_dict_circuit.get(id)
        if params:
            [btn1, btn2, btn3] = params["btnMenu"]
            if btn1 == 0:
                color1 = "#808080"
                pos1 = LEFT
            elif btn1 == 1:
                color1 = "#ff0000"
                pos1 = LEFT
            else:
                color1 = "#00ff00"
                pos1 = RIGHT
            if btn2 == 0:
                color2 = "#808080"
                pos2 = LEFT
            elif btn2 == 1:
                color2 = "#ff0000"
                pos2 = LEFT
            else:
                color2 = "#00ff00"
                pos2 = RIGHT
            if btn3 == 0:
                color3 = "#808080"
                pos3 = LEFT
            elif btn3 == 1:
                color3 = "#ff0000"
                pos3 = LEFT
            else:
                color3 = "#00ff00"
                pos3 = RIGHT

            self.rounded_rect(xMenu, yMenu, 128, 128, 10, outline=outMenu, fill=fillMenu, thickness=thickness, tags=tag)
            self.canvas.create_rectangle(xMenu, yMenu, xMenu + 114, yMenu + 17, fill="", outline="", tags="drag_" + tag)
            self.canvas.create_line(xMenu, yMenu + 17, xMenu + 127, yMenu + 17, fill=outMenu, width=thickness, tags=tag)
            self.canvas.create_rectangle(
                xMenu + 110, yMenu + 1, xMenu + 125, yMenu + 16, fill="", outline="", tags="crossBg_" + tag
            )
            self.canvas.create_line(
                xMenu + 115, yMenu + 5, xMenu + 120, yMenu + 12, fill=colorCross, width=thickness * 2, tags="cross_" + tag
            )
            self.canvas.create_line(
                xMenu + 115, yMenu + 12, xMenu + 120, yMenu + 5, fill=colorCross, width=thickness * 2, tags="cross_" + tag
            )
            self.drawChar(
                xMenu + 63,
                yMenu + 8,
                scaleChar=0.8,
                angle=0,
                text=label,
                color="#ffffff",
                anchor="center",
                tags="title_" + tag,
            )
            self.drawSwitch(xMenu + 10, yMenu + 27, fillSwitch=color1, posSwitch=pos1, tag="switch_" + tag, numBtn=1)
            self.canvas.tag_bind(
                "btn1_switch_" + tag, "<Button-1>", lambda event: self.onSwitch(event, "btn1_switch_" + tag, id, 1)
            )
            self.drawAOP(xMenu + 82, yMenu + 32, scale=2, color="#000000", tags=tag)
            self.drawAOP(xMenu + 80, yMenu + 30, scale=2, tags=tag)
            self.drawSwitch(xMenu + 10, yMenu + 60, fillSwitch=color2, posSwitch=pos2, tag="switch_" + tag, numBtn=2)
            self.canvas.tag_bind(
                "btn2_switch_" + tag, "<Button-1>", lambda event: self.onSwitch(event, "btn2_switch_" + tag, id, 2)
            )
            self.drawLabelPin(xMenu + 68, yMenu + 65, scale=2, color="#000000", tags=tag)
            self.drawLabelPin(xMenu + 65, yMenu + 62, scale=2, color="#faa000", tags=tag)
            self.drawLabelPin(xMenu + 88, yMenu + 65, scale=2, color="#000000", tags=tag)
            self.drawLabelPin(xMenu + 85, yMenu + 62, scale=2, color="#faa000", tags=tag)
            self.drawLabelPin(xMenu + 108, yMenu + 65, scale=2, color="#000000", tags=tag)
            self.drawLabelPin(xMenu + 105, yMenu + 62, scale=2, color="#faa000", tags=tag)
            self.drawSwitch(xMenu + 10, yMenu + 93, fillSwitch=color3, posSwitch=pos3, tag="switch_" + tag, numBtn=3)
            # img_save.append(canvas.create_image(xMenu + 85, yMenu + 105, image=image_ico_pdf, tags=tag, anchor="center"))
            self.canvas.tag_bind(
                "btn3_switch_" + tag, "<Button-1>", lambda event: self.onSwitch(event, "btn3_switch_" + tag, id, 3)
            )
            self.canvas.tag_raise("drag_" + tag)
            self.canvas.addtag_withtag(tag, "title_" + tag)
            self.canvas.addtag_withtag(tag, "crossBg_" + tag)
            self.canvas.addtag_withtag(tag, "cross_" + tag)
            self.canvas.addtag_withtag(tag, "btn_" + tag)
            self.canvas.addtag_withtag(tag, "drag_" + tag)
            self.canvas.addtag_withtag(tag, "switch_" + tag)
            self.canvas.addtag_withtag("componentMenu", tag)
            self.canvas.tag_bind("drag_" + tag, "<B1-Motion>", lambda event: self.onDragMenu(event, tag))
            self.canvas.tag_bind("drag_" + tag, "<Button-1>", lambda event: self.onStartDragMenu(event, "title_" + tag))
            self.canvas.tag_bind("cross_" + tag, "<Enter>", lambda event: self.onCrossOver(event, tag))
            self.canvas.tag_bind("cross_" + tag, "<Leave>", lambda event: self.onCrossLeave(event, tag))
            self.canvas.tag_bind("cross_" + tag, "<Button-1>", lambda event: self.onCrossClick(event, tag, "activeArea" + id))
            self.canvas.tag_bind("drag_" + tag, "<ButtonRelease-1>", lambda event: self.onStopDragMenu(event, "title_" + tag))
            self.canvas.itemconfig(tag, state="hidden")


    def onEnter(self, tag):
        global xSouris, ySouris

        space = 9
        tagcoord = self.canvas.coords(tag)
        self.canvas.move(tag, xSouris - tagcoord[0] - space, 0)
        self.canvas.tag_raise(tag)
        self.canvas.itemconfig(tag, state="normal")


    def onMenu(self, event, tagMenu, tagAll, tagRef, colorOut="#60d0ff"):
        self.canvas.tag_raise(tagMenu)
        self.canvas.itemconfig(tagAll, state="hidden")
        self.canvas.itemconfig(tagMenu, state="normal")
        self.canvas.itemconfig("componentActiveArea", outline="")
        self.canvas.itemconfig(tagRef, outline=colorOut)


    # Fonction pour réinitialiser le curseur lorsqu'il sort de la zone
    def onLeave(self, tag):
        self.canvas.itemconfig("bg_" + tag, state="hidden")
        self.canvas.itemconfig("symb_" + tag, state="hidden")
        self.canvas.itemconfig("pin_" + tag, state="hidden")
        self.canvas.itemconfig(tag, state="hidden")
        
    def change_hole_state(self, col, line,pinCount,state):
        for i in range(pinCount//2):
                matrix1260pts[f"{col+i},{line}"]["state"] = state
                matrix1260pts[f"{col+i},{line+1}"]["state"] = state
            
        

    def drawChip(self, xD, yD, scale=1, width=-1, direction=HORIZONTAL, **kwargs):
        global num_id

        if width != -1:
            scale = width / 9.0
        inter_space = 15 * scale
        space = 9 * scale
        thickness = 1 * scale

        dim = DIP14_PARAMS
        open = NO
        internalFunc = None
        cursorOver = ""
        id = None
        tags = []
        for key, value in kwargs.items():
            if key == "pinCount":
                dim["pinCount"] = value
            if key == "chipWidth":
                dim["chipWidth"] = value
            if key == "label":
                dim["label"] = value
            if key == "internalFunc":
                dim["internalFunc"] = value
            if key == "open":
                open = value
            if key == "cursorOver":
                cursorOver = value
            if key == "id":
                id = value
            if key == "tags":
                tags = value
            if key == "type":
                type = value

        dimLine = (dim["pinCount"] - 0.30) * inter_space / 2
        dimColumn = dim["chipWidth"] * inter_space

        params = {}
        if id:
            if current_dict_circuit.get(id):
                params = current_dict_circuit[id]
                tags = params["tags"]
        else:
            id_type[type] += 1
            id = "_chip_" + str(num_id)
            current_dict_circuit["last_id"] = id
            num_id += 1
            _,(col, line) = self.find_nearest_grid_point(xD, yD)
            self.change_hole_state(col, line, dim["pinCount"], USED)
            # dim["occupied_holes"] =


        if not tags:
            params["id"] = id
            params["XY"] = (xD, yD)
            params["pinUL_XY"] = (xD + 2*scale, yD - space*scale)  
            params["chipWidth"] = dim["chipWidth"]
            params["pinCount"] = dim["pinCount"]
            dimLine = (dim["pinCount"] - 0.30) * inter_space / 2
            dimColumn = dim["chipWidth"] * inter_space
            label = dim["label"] + "-" + str(id_type[type])
            params["label"] = label
            params["type"] = type
            params["btnMenu"] = [1, 1, 0]
            nbBrocheParCote = dim["pinCount"] // 2
            #self.change_hole_state(xD,yD,nbBrocheParCote,USED)
            tagBase = "base" + id
            tagMenu = "menu" + id
            tagCapot = "chipCover" + id
            tagSouris = "activeArea" + id

            params["tags"] = [tagBase, tagSouris]

            

            for i in range(dim["pinCount"]):
                self.canvas.create_rectangle(
                    xD + 2 * scale + (i % nbBrocheParCote) * inter_space,
                    yD - (0 - (i // nbBrocheParCote) * (dimColumn + 0)),
                    xD + 11 * scale + (i % nbBrocheParCote) * inter_space,
                    yD - (3 * scale - (i // nbBrocheParCote) * (dimColumn + 6 * scale)),
                    fill="#909090",
                    outline="#000000",
                    tags=tagBase,
                )
                self.canvas.create_polygon(
                    xD + 2 * scale + (i % nbBrocheParCote) * inter_space,
                    yD - space // 3 - (0 - (i // nbBrocheParCote) * (dimColumn + 2 * space // 3)),
                    xD + space // 3 + 2 * scale + (i % nbBrocheParCote) * inter_space,
                    yD - (2 * space) // 3 - (0 - (i // nbBrocheParCote) * (dimColumn + (4 * space) // 3)),
                    xD + (2 * space) // 3 + 2 * scale + (i % nbBrocheParCote) * inter_space,
                    yD - (2 * space) // 3 - (0 - (i // nbBrocheParCote) * (dimColumn + (4 * space) // 3)),
                    xD + (11 + (i % nbBrocheParCote) * 15) * scale,
                    yD - space // 3 - (0 - (i // nbBrocheParCote) * (dimColumn + 2 * space // 3)),
                    fill="#b0b0b0",
                    outline="#000000",
                    smooth=False,
                    tags=tagBase,
                )
                # AJOUT KH PR DRAG-DROP 23/10/2024
            params["pinUL_XY"] = (xD + 2*scale, yD - space)
            self.canvas.create_rectangle(
                xD + 2 * scale,
                yD - space ,
                xD + 3 * scale ,
                yD - space  + 1,
                fill="#0000ff",
                outline="#0000ff",
                tags=tagBase,
            )            
            # FIN AJOUT KH
            self.rounded_rect(xD, yD, dimLine, dimColumn, 5, outline="#343434", fill="#343434", thickness=thickness, tags=tagBase)

            
            self.canvas.create_rectangle(
                xD + 2 * scale,
                yD + 2 * scale,
                xD - 2 * scale + dimLine,
                yD - 2 * scale + dimColumn,
                fill="#000000",
                outline="#000000",
                tags=tagBase,
            )
            if dim["internalFunc"] is not None:
                dim["internalFunc"](xD, yD, scale=scale, tags=tagBase, **kwargs)

            self.rounded_rect(
                xD, yD, dimLine, dimColumn, 5, outline="#343434", fill="#343434", thickness=thickness, tags=tagCapot
            )
            self.canvas.create_line(
                xD, yD + 1 * space // 3, xD + dimLine, yD + 1 * space // 3, fill="#b0b0b0", width=thickness, tags=tagCapot
            )
            self.canvas.create_line(
                xD,
                yD + dimColumn - 1 * space // 3,
                xD + dimLine,
                yD + dimColumn - 1 * space // 3,
                fill="#b0b0b0",
                width=thickness,
                tags=tagCapot,
            )
            self.canvas.create_oval(
                xD + 4 * scale,
                yD + dimColumn - 1 * space // 3 - 6 * scale,
                xD + 8 * scale,
                yD + dimColumn - 1 * space // 3 - 2 * scale,
                fill="#ffffff",
                outline="#ffffff",
                tags=tagCapot,
            )
            self.canvas.create_arc(
                xD - 5 * scale,
                yD + dimColumn // 2 - 5 * scale,
                xD + 5 * scale,
                yD + dimColumn // 2 + 5 * scale,
                start=270,
                extent=180,
                fill="#000000",
                outline="#505050",
                style=tk.PIESLICE,
                tags=tagCapot,
            )
            self.drawChar(
                xD + dimLine // 2,
                yD + dimColumn // 2,
                scale=scale,
                angle=0,
                text=label,
                color="#ffffff",
                anchor="center",
                tags=tagCapot,
            )  # xD + 30*scale,yD - 10*scale
            self.canvas.create_rectangle(
                xD + 2 * scale,
                yD + 2 * scale,
                xD - 2 * scale + dimLine,
                yD - 2 * scale + dimColumn,
                fill="",
                outline="",
                tags=tagSouris,
            )
            self.canvas.tag_raise(tagCapot)
            self.canvas.tag_raise(tagSouris)
            self.canvas.addtag_withtag("componentActiveArea", tagSouris)
            if open:
                self.canvas.itemconfig(tagCapot, state="hidden")
            else:
                params["tags"].append(tagCapot)
            current_dict_circuit[id] = params
            self.drawMenu(xD + dimLine + 2.3 * scale + space * 0, yD - space, thickness, label, tagMenu, id)
            self.canvas.tag_bind(
                tagSouris, "<Button-2>", lambda event: self.onMenu(event, tagMenu, "componentMenu", tagSouris)
            )
             # Bind left-click to initiate drag
            self.canvas.tag_bind(tagSouris, "<Button-1>", lambda event, chip_id=id: self.on_chip_click(event, chip_id))

            # Bind drag and release events to the activeArea tag
            self.canvas.tag_bind(tagSouris, "<B1-Motion>", self.on_chip_drag)
            self.canvas.tag_bind(tagSouris, "<ButtonRelease-1>", self.on_stop_chip_drag)
        else:
            X, Y = params["XY"]
            dX = xD - X
            dY = yD - Y
            params["XY"] = (xD, yD)
                # AJOUT KH PR DRAG-DROP 23/10/2024
            params["pinUL_XY"] = (xD + 2*scale, yD - space*scale)            
            for tg in tags:
                self.canvas.move(tg, dX, dY)


        return xD + dimLine + 2.3 * scale, yD




################## AJOUT KH 25/10/2024 ######################################
    def getColLine(self, x, y, scale=1, **kwargs):
        inter_space = 15 * scale
        space = 9 * scale
        thickness = 1 * scale
        matrix = matrix830pts
        point_col_lin = (-1,-1)
        for key, value in kwargs.items():
            if key == "matrix":
                matrix = value
        
        for point in matrix.items():
            grid_x, grid_y = point[1]["xy"]
                    
            if (grid_x, grid_y) == (x,y) :
                point_col_lin = point[1]["coord"]

        return point_col_lin            
################## FIN AJOUT KH 25/10/2024 ######################################



    def getXY(self, column, line, scale=1, **kwargs):
        inter_space = 15 * scale
        space = 9 * scale
        thickness = 1 * scale
        matrix = matrix830pts
        for key, value in kwargs.items():
            if key == "matrix":
                matrix = value

        id = str(column) + "," + str(line)
        x, y = matrix[id]["xy"]

        return x * scale, y * scale


    def drawWire(self, xD, yD, scale=1, width=-1, direction=HORIZONTAL, **kwargs):
        global num_id

        if width != -1:
            scale = width / 9.0
        inter_space = 15 * scale
        space = 9 * scale
        thickness = 1 * scale
        matrix = matrix830pts
        mode= AUTO
        id = None
        multipoints = []
        for key, value in kwargs.items():
            if key == "color":
                color = value
            if key == "mode":
                mode = value
            if key == "coord":
<<<<<<< HEAD
                coord = value
=======
                coords = value
>>>>>>> 64365ce3
            if key == "matrix":
                matrix = value
            if key == "id":
                id = value
            if key == "tags":
                tags = value
            if key == "XY":
                [(xs,ys,xe,ye)] = value
            if key == "multipoints":
                multipoints = value
        

        params = {}
        if id:  # If the wire already exists, delete it and redraw
            if current_dict_circuit.get(id):
                params = current_dict_circuit[id]
                tags = params["tags"]
                params["mode"] = mode
                params["coord"] = coord
                params["multipoints"] = multipoints
                xO, yO, xF, yF = coord[0]
                if xO != -1:
                    xO, yO = self.getXY(xO, yO, scale=scale, matrix=matrix)
                else: 
                    xO, yO = xs, ys
                    #print(f"({xO+xD},{yO+yD}) - deb - col proche:{cn} - ligne p: {ln}")
                if xF != -1:     
                    xF, yF = self.getXY(xF, yF, scale=scale, matrix=matrix)
                else: 
                    xF, yF = xe, ye
                    #print(f"({xF+xD},{yF+yD}) - fin - col proche:{cn} - ligne p: {ln}")
                x1_old,y1_old,x2_old,y2_old = params["XY"]
                dx1, dy1 = xO - x1_old, yO - y1_old
                dx2, dy2 = xF - x2_old, yF - y2_old
                params["XY"] = (xO, yO, xF, yF)
                params["color"] = color
                encre = f"#{color[0]:02x}{color[1]:02x}{color[2]:02x}"
                contour = f"#{color[0]//2:02x}{color[1]//2:02x}{color[2]//2:02x}"
                wire_body_tag = f"{id}_body"
                wire_body_shadow_tag = f"{id}_body_shadow"
                start_endpoint_tag = f"{id}_start"
                end_endpoint_tag = f"{id}_end"
                select_start_tag = f"{id}_select_start"
                select_end_tag = f"{id}_select_end"
                #divY  = yF - yO if yF != yO else 0.000001
                # xDiff = (space/2)*(1 - math.cos(math.atan((xF-xO)/divY)))
                # yDiff = (space/2)*(1 - math.sin(math.atan((xF-xO)/divY)))
                # p1    = ( xD + (xO + xDiff), yD + (yO + space - yDiff))
                # p2    = ( xD + (xF + xDiff), yD + (yF + space - yDiff))
                # p3    = ( xD + (xF + space - xDiff), yD + (yF + yDiff))
                # p4    = ( xD + (xO+ space - xDiff), yD + (yO + yDiff))
                # flat_coord = [coord for point in [p1, p2, p3, p4] for coord in point]
                multipoints = [xO, yO] + multipoints + [xF, yF]
                #multipoints = [xO + 1*scale, yO + 1*scale] + multipoints + [xF - 1*scale, yF- 1*scale]
                multipoints = [val + 5*scale + (xD if i % 2 == 0 else yD) for i, val in enumerate(multipoints)]
                # self.canvas.create_line(multipoints, fill=contour, width=8*thickness , 
                #                 tags=(id, wire_body_tag))
                # self.canvas.create_line(multipoints, fill=encre, width=6*thickness, 
                #                 tags=(id, wire_body_tag))
                self.canvas.coords(wire_body_tag, multipoints)
                self.canvas.coords(wire_body_shadow_tag, multipoints)
                self.canvas.move(start_endpoint_tag, dx1, dy1)
                self.canvas.move(end_endpoint_tag, dx2, dy2)
                self.canvas.move(select_start_tag, dx1, dy1)
                self.canvas.move(select_end_tag, dx2, dy2)
        else:
            id = "_wire_" + str(num_id)
            current_dict_circuit["last_id"] = id
            num_id += 1
            params["id"] = id
            params["mode"] = mode
            params["coord"] = coord
            params["multipoints"] = multipoints
            xO, yO, xF, yF = coord[0]
    ############ MODIF KH 25/10/2024 ###############################
            if xO != -1:
                xO, yO = self.getXY(xO, yO, scale=scale, matrix=matrix)
            else: xO, yO = xs, ys
            if xF != -1:     
                xF, yF = self.getXY(xF, yF, scale=scale, matrix=matrix)
            else: xF, yF = xe, ye
    ############ FIN MODIF KH 25/10/2024 ###############################
            params["XY"] = (xO, yO, xF, yF)
            params["color"] = color
            encre = f"#{color[0]:02x}{color[1]:02x}{color[2]:02x}"
            contour = f"#{color[0]//2:02x}{color[1]//2:02x}{color[2]//2:02x}"

            # Define unique tags for the wire components
            wire_body_tag = f"{id}_body"
            wire_body_shadow_tag = f"{id}_body_shadow"
            start_endpoint_tag = f"{id}_start"
            end_endpoint_tag = f"{id}_end"
            select_start_tag = f"{id}_select_start"
            select_end_tag = f"{id}_select_end"
            
            # # Create the wire body as a line
            # self.canvas.create_line(
            #     xD + xO, yD + yO,
            #     xD + xF, yD + yF,
            #     fill=encre,
            #     width=6 * thickness,
            #     tags=(id, wire_body_tag),
            # )

            # Create endpoints as separate items
            endpoint_radius = 3 * scale  # Adjust size as needed

            # Starting endpoint
            # MODIF KH DRAG 23/10/2024
            # self.canvas.create_oval(
            #     xD + xO - endpoint_radius,
            #     yD + yO - endpoint_radius,
            #     xD + xO + endpoint_radius,
            #     yD + yO + endpoint_radius,
            #     fill="#dfdfdf",
            #     outline="#404040",
            #     width=1 * thickness,
            #     tags=(id, start_endpoint_tag),
            # )
            self.canvas.create_oval(
                xD + xO + 2*scale,
                yD + yO + 2*scale,
                xD + xO + 7*scale,
                yD + yO + 7*scale,
                fill="#dfdfdf",
                outline="#404040",
                width=1 * thickness,
                tags=(id,start_endpoint_tag), 
            )
            self.canvas.create_oval(
                xD + xO - 2*scale,
                yD + yO - 2*scale,
                xD + xO + 9*scale,
                yD + yO + 9*scale,
                fill="",
                outline="",
                width=1 * thickness,
                tags=(id, select_start_tag), 
            )
        
            
            # Ending endpoint
            # self.canvas.create_oval(
            #     xD + xF - endpoint_radius,
            #     yD + yF - endpoint_radius,
            #     xD + xF + endpoint_radius,
            #     yD + yF + endpoint_radius,
            #     fill="#dfdfdf",
            #     outline="#404040",
            #     width=1 * thickness,
            #     tags=(id, end_endpoint_tag),
            # )
            self.canvas.create_oval(
                xD + xF + 2*scale,
                yD + yF + 2*scale,
                xD + xF + 7*scale,
                yD + yF + 7*scale,
                fill="#dfdfdf",
                outline="#404040",
                width=1 * thickness,
                tags=(id, end_endpoint_tag),
            )
            self.canvas.create_oval(
                xD + xF - 2*scale,
                yD + yF - 2*scale,
                xD + xF + 9*scale,
                yD + yF + 9*scale,
                fill="",
                outline="",
                width=1 * thickness,
                tags=(id, select_end_tag),
            )
            
            
            # Create the wire body as a line
            # self.canvas.create_line(
            #     xD + xO + 5*scale, yD + yO + 5*scale,
            #     xD + xF + 5*scale, yD + yF + 5*scale,
            #     fill=encre,
            #     width=6 * thickness,
            #     tags=(id, wire_body_tag),
            # )
##############   MODIF KH MULTIPOINTS 27/10/2024  #########################
            # divY  = yF - yO if yF != yO else 0.000001
            # xDiff = (space/2)*(1 - math.cos(math.atan((xF-xO)/divY)))
            # yDiff = (space/2)*(1 - math.sin(math.atan((xF-xO)/divY)))
            # p1    = ( (xO + xDiff), (yO + space - yDiff))
            # p2    = ( (xF + xDiff), (yF + space - yDiff))
            # p3    = ( (xF + space - xDiff), (yF + yDiff))
            # p4    = ( (xO+ space - xDiff), (yO + yDiff))
            # self.canvas.create_polygon(xD + p1[0], yD + p1[1], xD + p2[0], yD + p2[1], \
            #                     xD + p3[0], yD + p3[1], xD + p4[0], yD + p4[1], \
            #                     fill=encre, outline=contour, width=1*thickness, 
            #                     tags=(id, wire_body_tag) )  
            
            #multipoints = [xO + 1*scale, yO + 1*scale] + multipoints + [xF - 1*scale, yF- 1*scale]
            #multipoints = [x + xD + 5*scale, y + yD + 5*scale for (x, y) in multipoints]
            multipoints = [xO, yO] + multipoints + [xF, yF]
            multipoints = [val  + 5*scale + (xD if i % 2 == 0 else yD) for i, val in enumerate(multipoints)]
            self.canvas.create_line(multipoints, fill=contour, width=8*thickness , 
                                tags=(id,  wire_body_shadow_tag))
            self.canvas.create_line(multipoints, fill=encre, width=4*thickness, 
                                tags=(id, wire_body_tag))
##############  FIN MODIF KH MULTIPOINTS 27/10/2024  #########################
            # Store tags and positions in params
            params["tags"] = [id, wire_body_tag, start_endpoint_tag, end_endpoint_tag]
            params["wire_body_tag"] = wire_body_tag
            params["endpoints"] = {
                "start": {"position": (xD + xO, yD + yO), "tag": start_endpoint_tag},
                "end": {"position": (xD + xF, yD + yF), "tag": end_endpoint_tag},
            }
            self.canvas.tag_raise(select_start_tag)
            self.canvas.tag_raise(select_end_tag)
            self.canvas.tag_raise("selector_cable")
            # Bind events to the endpoints for drag-and-drop
            
            self.canvas.tag_bind(wire_body_tag, "<Enter>", lambda event, wire_id=id: self.on_wire_body_enter(event, wire_id))
            self.canvas.tag_bind(wire_body_tag, "<Leave>", lambda event, wire_id=id: self.on_wire_body_leave(event, wire_id))
            self.canvas.tag_bind(wire_body_tag, "<Button-1>", lambda event, wire_id=id: self.on_wire_body_click(event, wire_id))
            self.canvas.tag_bind(wire_body_tag, "<B1-Motion>", lambda event, wire_id=id: self.on_wire_body_drag(event, wire_id))
            
            self.canvas.tag_bind(wire_body_tag, "<Button-1>", lambda event, wire_id=id: self.on_wire_body_click(event, wire_id))
            self.canvas.tag_bind(select_start_tag, "<Button-1>", lambda event, wire_id=id: self.on_wire_endpoint_click(event, wire_id, 'start'))
            self.canvas.tag_bind(select_end_tag, "<Button-1>", lambda event, wire_id=id: self.on_wire_endpoint_click(event, wire_id, 'end'))

            self.canvas.tag_bind(select_start_tag, "<B1-Motion>", lambda event, wire_id=id: self.on_wire_endpoint_drag(event, wire_id, 'start'))
            self.canvas.tag_bind(select_end_tag, "<B1-Motion>", lambda event, wire_id=id: self.on_wire_endpoint_drag(event, wire_id, 'end'))

            self.canvas.tag_bind(select_start_tag, "<ButtonRelease-1>", lambda event, wire_id=id: self.on_wire_endpoint_release(event, wire_id, 'start'))
            self.canvas.tag_bind(select_end_tag, "<ButtonRelease-1>", lambda event, wire_id=id: self.on_wire_endpoint_release(event, wire_id, 'end'))

        matrix[f"{coord[0][0]},{coord[0][1]}"]["state"] = USED
        matrix[f"{coord[0][2]},{coord[0][3]}"]["state"] = USED

        current_dict_circuit[id] = params

        return xD, yD
    

    def drawPinIO(self, xD, yD, scale=1, width=-1, direction=HORIZONTAL, **kwargs):
        global num_id

        if width != -1:
            scale = width / 9.0
        inter_space = 15 * scale
        space = 9 * scale
        thickness = 1 * scale
        matrix = matrix830pts
        mode = AUTO
        id = None
        multipoints = []
        type = INPUT  # Default type
        coord = []
        color = "#479dff"  # Default color
        for key, value in kwargs.items():
            if key == "mode":
                mode = value
            elif key == "matrix":
                matrix = value
            elif key == "id":
                id = value
            elif key == "coord":
                coord = value
            elif key == "tags":
                tags = value
            elif key == "type":
                type = value
            elif key == "color":
                color = value


        if id and current_dict_circuit.get(id):
            params = current_dict_circuit[id]
            old_x, old_y = params["XY"]
            params["coord"] = coord
            xO, yO = coord[0]
            xO, yO = self.getXY(xO, yO, scale=scale, matrix=matrix)
            dx = xO - old_x
            dy = yO - old_y

            self.canvas.move(id, dx, dy)
            params["XY"] = (xO, yO)
            params["color"] = color

        else:
            id = "_io_" + str(num_id)
            num_id += 1
            params = {}
            params["id"] = id
            params["tags"] = []
            params["coord"] = coord
            xO, yO = coord[0]
            xO, yO = self.getXY(xO, yO, scale=scale, matrix=matrix)
            params["XY"] = (xO, yO)
            params["controller_pin"] = "IO"
            params["type"] = type
            params["color"] = color

            # tags here
            pin_tag = f"pinIO_{id}"
            outline_tag = f"pinIO_outline_{id}"
            interactive_tag = f"pinIO_interactive_{id}"
            params["outline_tag"] = outline_tag
            params["tag"] = pin_tag

            # Draw the vertical line
            line_id = self.canvas.create_line(
                xD + xO + 5*scale,
                yD + yO - 3*scale,
                xD + xO + 5*scale,
                yD + yO + 2*scale,
                fill= color,
                width=4 * thickness,
                tags=(id, pin_tag, interactive_tag),
            )
            params["tags"].append(line_id)

            # Draw the circle at the bottom
            oval_id = self.canvas.create_oval(
                xD + xO + 2*scale,
                yD + yO + 2*scale,
                xD + xO + 7*scale,
                yD + yO + 7*scale,
                fill="#dfdfdf",
                outline="#404040",
                width=1 * thickness,
                tags=(id, pin_tag, interactive_tag, outline_tag),
            )
            params["tags"].append(oval_id)

            # Draw the larger rhombus on top of the line (supports outline)
            polygon_id = self.canvas.create_polygon(
                xD + xO - 10*scale, yD + yO - 18*scale,
                xD + xO + 5*scale, yD + yO - 33*scale,
                xD + xO + 20*scale, yD + yO - 18*scale,
                xD + xO + 5*scale, yD + yO - 3*scale,
                fill= color,
                outline="#404040",
                width=1 * thickness,
                tags=(id, pin_tag, interactive_tag, outline_tag),
            )
            params["tags"].append(polygon_id)

            # Bring the rhombus to the front
            self.canvas.tag_raise(id)

            if type == INPUT:
                # Arrow pointing down
                arrow_line_id = self.canvas.create_line(
                    xD + xO + 5*scale,
                    yD + yO - 23*scale,
                    xD + xO + 5*scale,
                    yD + yO - 13*scale,
                    fill="#404040",
                    width=2 * thickness,
                    tags=(id, interactive_tag),
                )
                params["tags"].append(arrow_line_id)

                arrow_head_id = self.canvas.create_polygon(
                    xD + xO + 0*scale, yD + yO - 13*scale,
                    xD + xO + 10*scale, yD + yO - 13*scale,
                    xD + xO + 5*scale, yD + yO - 8*scale,
                    fill="#404040",
                    outline="#404040",
                    tags=(id, interactive_tag, outline_tag),
                )
                params["tags"].append(arrow_head_id)
            elif type == OUTPUT:
                # Arrow pointing up
                arrow_line_id = self.canvas.create_line(
                    xD + xO + 5*scale,
                    yD + yO - 23*scale,
                    xD + xO + 5*scale,
                    yD + yO - 13*scale,
                    fill="#000000",
                    width=2 * thickness,
                    tags=(id, interactive_tag),
                )
                params["tags"].append(arrow_line_id)

                arrow_head_id = self.canvas.create_polygon(
                    xD + xO + 0*scale, yD + yO - 23*scale,
                    xD + xO + 10*scale, yD + yO - 23*scale,
                    xD + xO + 5*scale, yD + yO - 28*scale,
                    fill="#404040",
                    outline="#404040",
                    tags=(id, interactive_tag, outline_tag),
                )
                params["tags"].append(arrow_head_id)

            current_dict_circuit[id] = params

            

            print("coord : " + str(coord[0][0]) + "," + str(coord[0][1]))

            self.canvas.tag_bind(interactive_tag, "<Button-1>", lambda event, pin_id=id: self.on_pinIO_click(event, pin_id))
            self.canvas.tag_bind(interactive_tag, "<B1-Motion>", lambda event, pin_id=id: self.on_pinIO_drag(event, pin_id))
            self.canvas.tag_bind(interactive_tag, "<ButtonRelease-1>", lambda event, pin_id=id: self.on_pinIO_release(event, pin_id))
            # print(f"Drawing PinIO with params: {params}")

        matrix[f"{coord[0][0]},{coord[0][1]}"]["state"] = USED
            

        return xD, yD

    def clear_board(self):
        """Clear the board of all drawn components."""
        for item in current_dict_circuit.values():
            if "tags" not in item:
                continue
            for tag in item["tags"]:
                self.canvas.delete(tag)
        for key in id_type:
            id_type[key] = 0
        current_dict_circuit.clear()
        # TODO Khalid update the Circuit instance
<|MERGE_RESOLUTION|>--- conflicted
+++ resolved
@@ -165,11 +165,9 @@
             else:
                 coord = [(coord[0][0], coord[0][1], cn, ln)]
             
-<<<<<<< HEAD
+
             model_wire = [(self.drawWire, 1, {"id": wire_id,"color":color, "coord": coord,"multipoints":multipoints,
-=======
-            model_wire = [(self.drawWire, 1, {"id": wire_id,"color":color, "coord": coords,"multipoints":multipoints,
->>>>>>> 64365ce3
+
                                                "matrix": matrix1260pts})]
             self.circuit(x_o , y_o , model = model_wire)
 
@@ -253,11 +251,9 @@
             (real_x,real_y),(col,line) = self.find_nearest_grid_wire(x,y)
             coord = [(coord[0][0], coord[0][1], col, line)]
             # print(f"snap ({canvas_x},{canvas_y}) - ({x},{y})({self.wire_drag_data["x"]},{self.wire_drag_data["y"]}) - fin - col proche:{col} - ligne p: {line}")
-<<<<<<< HEAD
+
         model_wire = [(self.drawWire, 1, {"id": wire_id,"color":color, "coord": coord, "XY":XY, "matrix": matrix1260pts})]
-=======
-        model_wire = [(self.drawWire, 1, {"id": wire_id,"color":color, "coord": coords, "XY":XY, "matrix": matrix1260pts})]
->>>>>>> 64365ce3
+
         self.circuit(x_o , y_o , model = model_wire)
         # Calculate movement delta
         #dx = nearest_x - x
@@ -427,11 +423,9 @@
         color = current_dict_circuit[wire_id]["color"] 
         multipoints[self.nearest_multipoint] = x 
         multipoints[self.nearest_multipoint + 1] = y
-<<<<<<< HEAD
+
         model_wire = [(self.drawWire, 1, {"id": wire_id,"multipoints":multipoints, "coord":coord,"color":color, "XY":XY,
-=======
-        model_wire = [(self.drawWire, 1, {"id": wire_id,"multipoints":multipoints, "coord":coords,"color":color, "XY":XY,
->>>>>>> 64365ce3
+
                                                "matrix": matrix1260pts})]
         self.circuit(x_o , y_o , model = model_wire)        
 
@@ -2218,11 +2212,9 @@
             if key == "mode":
                 mode = value
             if key == "coord":
-<<<<<<< HEAD
+
                 coord = value
-=======
-                coords = value
->>>>>>> 64365ce3
+
             if key == "matrix":
                 matrix = value
             if key == "id":
