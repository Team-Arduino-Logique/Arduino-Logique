"""
This module defines the `Menus` class for creating a custom menu bar in a Tkinter application.
The menu bar includes options for file operations, controller selection, port configuration, and help documentation.
"""

from copy import deepcopy

from dataclasses import dataclass
import os
import tkinter as tk
import json
import subprocess
import platform
import serial.tools.list_ports  # type: ignore

from breadboard import Breadboard
from component_sketch import ComponentSketcher
from dataCDLT import (
    HORIZONTAL,
    RIGHT,
    VERTICAL,
    VERTICAL_END_HORIZONTAL,
    LEFT,
    PERSO,
    NO,
    AUTO,
    FREE,
    USED,
    INPUT,
    OUTPUT,
    CLOCK,
)

if (os.name in ("posix", "darwin")) and "linux" not in platform.platform().lower():
    from tkinter import messagebox, filedialog, ttk
    from tkmacosx import Button  # type: ignore
else:
    from tkinter import Button, messagebox, filedialog, ttk

MICROCONTROLLER_PINS = {
    "Arduino Mega": {
        "input_pins": [22, 23, 24, 25, 26, 27, 28, 29],
        "output_pins": [32, 33, 34, 35, 36, 37],
        "clock_pin": 2,
    },
    "Arduino Uno": {
        "input_pins": [2, 3, 4, 5, 6, 7, 8, 9],
        "output_pins": [10, 11, 12, 13],
        "clock_pin": 2,
    },
    "Arduino Micro": {
        "input_pins": [2, 3, 4, 5, 6, 7, 8, 9],
        "output_pins": [10, 11, 12, 13],
        "clock_pin": 2,
    },
    "Arduino Mini": {
        "input_pins": [2, 3, 4, 5, 6, 7, 8, 9],
        "output_pins": [10, 11, 12, 13],
        "clock_pin": 2,
    },
    "STM32": {
        "input_pins": ["PA0", "PA1", "PA2", "PA3", "PB0", "PB1", "PB2", "PB3"],
        "output_pins": ["PC0", "PC1", "PC2", "PC3", "PC4", "PC5"],
        "clock_pin": "PA0",
    },
    "NodeMCU ESP8266": {
        "input_pins": ["D1", "D2", "D3", "D4", "D5", "D6", "D7", "D8"],
        "output_pins": ["D0", "D1", "D2", "D3", "D4", "D5"],
        "clock_pin": "D2",
    },
    "NodeMCU ESP32": {
        "input_pins": [32, 33, 34, 35, 25, 26, 27, 14],
        "output_pins": [23, 22, 21, 19, 18, 5],
        "clock_pin": 2,
    },
}


@dataclass
class SerialPort:
    """Data class representing the info for a serial port."""

    com_port: str | None
    """The COM port to connect to."""
    baud_rate: int
    """The baud rate for the port."""
    timeout: int
    """The timeout for the port."""
    connection: serial.Serial | None
    """The serial connection object."""

    def connect(self):
        """Open the serial connection."""
        try:
            self.connection = serial.Serial(port=self.com_port, baudrate=self.baud_rate, timeout=self.timeout)
            print(f"Serial port {self.com_port} opened successfully.")
        except serial.SerialException as e:
            print(f"Error opening port {self.com_port}: {e}")


class Menus:
    """
    Menus class for creating a custom menu bar in a Tkinter application.
    Attributes:
        parent (tk.Tk | tk.Frame): The main window or parent frame.
        canvas (tk.Canvas): The canvas widget for drawing circuits.
        board (Breadboard): The Breadboard instance.
        current_dict_circuit (dict): The current circuit data.
        com_port (str | None): The selected COM port.
    """

    def __init__(
        self,
        parent: tk.Tk | tk.Frame,
        canvas: tk.Canvas,
        board: Breadboard,
        current_dict_circuit: dict,
        sketcher: ComponentSketcher,

    ):
        """
        Initializes the custom menu bar.

        Parameters:
        - parent (tk.Tk or tk.Frame): The main window or parent frame.
        - canvas (tk.Canvas): The canvas widget for drawing circuits.
        - board (Breadboard): The Breadboard instance.
        """
        self.parent: tk.Tk | tk.Frame = parent
        """The main window or parent frame."""
        self.canvas: tk.Canvas = canvas
        """The canvas widget for drawing circuits."""
        self.board: Breadboard = board
        """The Breadboard instance."""
        self.current_dict_circuit: dict = current_dict_circuit
        """The current circuit data."""
        self.sketcher = sketcher

        self.script = ""
        
        self.selected_microcontroller =  "Arduino Mega"
        """The selected microcontroller."""

        self.menu_bar = tk.Frame(parent, bg="#333333")
        """The frame containing the menu bar buttons."""

        self.serial_port = SerialPort(None, 115200, 1, None)
        """The serial port configuration."""

        self.open_file_path: str | None = None
        """The file path for the current open file."""

        # Define menu items and their corresponding dropdown options
        menus = {
            "Fichier": ["Nouveau", "Ouvrir", "Enregistrer", "Enregistrer sous", "Quitter"],
            "Microcontrôleur": ["Choisir un microcontrôleur", "Table de correspondance", "Configurer le port série"],
            "Circuit": [
                "Vérifier",
                "Téléverser",
            ],
            "Aide": ["Documentation", "À propos"],
        }

        menu_commands = {
            "Nouveau": self.new_file,
            "Ouvrir": self.open_file,
            "Enregistrer": lambda: self.save_file(False),
            "Enregistrer sous": self.save_file,
            "Quitter": self.parent.quit,
            "Configurer le port série": self.configure_ports,
            "Table de correspondance": self.show_correspondence_table,
            "Choisir un microcontrôleur": self.select_microcontroller,
            "Vérifier": self.checkCircuit,
            "Téléverser": self.download_script,
            "Documentation": self.open_documentation,
            "À propos": self.about,
        }

        for menu_name, options in menus.items():
            self.create_menu(menu_name, options, menu_commands)

        # Display selected microcontroller label
        self.microcontroller_label = tk.Label(
            self.menu_bar,
            text="(Aucun microcontrôleur n'est choisi)" if not self.selected_microcontroller else self.selected_microcontroller,
            bg="#333333",
            fg="white",
            font=("FiraCode-Bold", 12),
        )
        self.microcontroller_label.pack(side="right", fill="y", padx=175)

        # Bind to parent to close dropdowns when clicking outside
        self.parent.bind("<Button-1>", self.close_dropdown, add="+")
        self.canvas.bind("<Button-1>", self.close_dropdown, add="+")

        self.parent.bind("<Control-s>", lambda _: self.save_file(False), add="+")

    def select_microcontroller(self):
        """Handler for microcontroller selection."""
        # Create a new top-level window for the dialog
        dialog = tk.Toplevel(self.parent)
        dialog.title("Choisir un microcontrôleur")

        # Set the size and position of the dialog
        dialog.geometry("300x150")

        # Create a label for the combobox
        label = tk.Label(dialog, text="Choisir:")
        label.pack(pady=10)
        available_microcontrollers = list(MICROCONTROLLER_PINS.keys())
        # Create a combobox with the options
        combobox = ttk.Combobox(dialog, values=available_microcontrollers)
        combobox.set(self.selected_microcontroller if self.selected_microcontroller else "Choisir un microcontrôleur")
        combobox.pack(pady=10)
        
        default_option = "Arduino Mega"  # Changez ceci selon votre choix
        combobox.set(default_option)   # Définit l'option par défaut
        # Create a button to confirm the selection
        def confirm_selection():
            selected_option = combobox.get()
            print(f"Selected option: {selected_option}")
            self.selected_microcontroller = selected_option
            print(f"{selected_option} selected.")
            # Update the label text
            self.microcontroller_label.config(text=self.selected_microcontroller)
            dialog.destroy()

        confirm_button = Button(dialog, text="Confirmer", command=confirm_selection)
        confirm_button.pack(pady=10)
        
    # def map_mcu_pin(self, treeview=None, input_pin_ios, output_pin_ios, input_pins, output_pins):
    #     # Populate the table with input and output pin mappings
    #     self.mcu_pin= {}
    #     for idx, pin_io in enumerate(input_pin_ios):
    #         mcu_pin = input_pins[idx]
    #         pin_number = pin_io["id"].split("_")[-1]
    #         treeview.insert("", "end", values=(pin_number, "Input", mcu_pin))
    #         self.mcu_pin.update({f"I{pin_number}":f"I{mcu_pin}"})
            

    #     for idx, pin_io in enumerate(output_pin_ios):
    #         mcu_pin = output_pins[idx]
    #         pin_number = pin_io["id"].split("_")[-1]
    #         treeview.insert("", "end", values=(pin_number, "Output", mcu_pin))
    #         self.mcu_pin.update({f"O{pin_number}":f"O{mcu_pin}"})
            
    def show_correspondence_table(self, show=True):
        """Displays the correspondence table between pin_io objects and microcontroller pins in a table format."""
        if self.selected_microcontroller is None:
            messagebox.showwarning(
                "Aucun microcontrôleur sélectionné", "Veuillez d'abord sélectionner un microcontrôleur."
            )
            return

        pin_mappings = MICROCONTROLLER_PINS.get(self.selected_microcontroller)
        if not pin_mappings:
            messagebox.showerror("Erreur", f"Aucun mappage de broches trouvé pour {self.selected_microcontroller}.")
            return

        input_pins = pin_mappings["input_pins"]
        output_pins = pin_mappings["output_pins"]

        # Gather pin_io objects from current_dict_circuit
        pin_ios = [value for key, value in self.current_dict_circuit.items() if key.startswith("_io_")]

        # Separate pin_ios into inputs, outputs, and clocks
        input_pin_ios = [pin for pin in pin_ios if pin["type"] == INPUT]
        output_pin_ios = [pin for pin in pin_ios if pin["type"] == OUTPUT]
        clock_pin_ios = [pin for pin in pin_ios if pin["type"] == CLOCK]

        # Ensure only one CLOCK type
        if len(clock_pin_ios) > 1:
            messagebox.showerror("Erreur d'horloge", "Une seule HORLOGE est autorisée.")
            return

        # Check pin counts
        if len(input_pin_ios) > len(input_pins):
            messagebox.showerror(
                "Trop d'entrées",
                f"Vous avez {len(input_pin_ios)} broches d'entrée, mais seulement "
                f"{len(input_pins)} broches d'entrée disponibles sur le microcontrôleur.",
            )
            return
        if len(output_pin_ios) > len(output_pins):
            messagebox.showerror(
                "Trop de sorties",
                f"Vous avez {len(output_pin_ios)} broches de sortie, mais seulement "
                f"{len(output_pins)} broches de sortie disponibles sur le microcontrôleur.",
            )
            return

        # Create a new window for the correspondence table
        table_window = tk.Toplevel(self.parent)
        table_window.withdraw()
        table_window.title("Correspondence Table")
        table_window.geometry("500x350")

        # if show:
        # Create a Treeview widget for the table
        tree = ttk.Treeview(table_window, columns=("ID", "Type", "MCU Pin"), show="headings", height=15)
        tree.pack(expand=True, fill="both", padx=10, pady=10)

        # Define columns and headings
        tree.column("ID", anchor="center", width=120)
        tree.column("Type", anchor="center", width=120)
        tree.column("MCU Pin", anchor="center", width=120)
        tree.heading("ID", text="Pin IO ID")
        tree.heading("Type", text="Type")
        tree.heading("MCU Pin", text="MCU Pin")

        #self.map_mcu_pin(tree, input_pin_ios, output_pin_ios, input_pins, output_pins)
        # Populate the table with input and output pin mappings
        self.mcu_pin= {}
        for idx, pin_io in enumerate(input_pin_ios):
            mcu_pin = input_pins[idx]
            pin_number = pin_io["id"].split("_")[-1]
            # if show:
            tree.insert("", "end", values=(pin_number, "Input", mcu_pin))
            self.mcu_pin.update({f"I{pin_number}":f"I{mcu_pin}"})
            

        for idx, pin_io in enumerate(output_pin_ios):
            mcu_pin = output_pins[idx]
            pin_number = pin_io["id"].split("_")[-1]
            tree.insert("", "end", values=(pin_number, "Output", mcu_pin))
            self.mcu_pin.update({f"O{pin_number}":f"O{mcu_pin}"})

        if show:
            table_window.deiconify() 
            # Add a scrollbar if the list gets too long
            scrollbar = ttk.Scrollbar(table_window, orient="vertical", command=tree.yview)
            tree.configure(yscroll=scrollbar.set)
            scrollbar.pack(side="right", fill="y")
            if clock_pin_ios:
                clock_pin = pin_mappings["clock_pin"]
                pin_number = clock_pin_ios[0]["id"].split("_")[-1]
                tree.insert("", "end", values=(pin_number, "clk input", clock_pin))

            # Add a scrollbar if the list gets too long
            scrollbar = ttk.Scrollbar(table_window, orient="vertical", command=tree.yview)
            tree.configure(yscroll=scrollbar.set)
            scrollbar.pack(side="right", fill="y")

            # Show the table in the new window
            table_window.transient(self.parent)  # Set to be on top of the parent window
            table_window.grab_set()  # Prevent interaction with the main window until closed
            table_window.mainloop()

    def create_menu(self, menu_name, options, menu_commands):
        """
        Creates a menu button with a dropdown.

        Parameters:
        - menu_name (str): The name of the top-level menu (e.g., "File").
        - options (list): List of options under the menu.
        """
        # Create the menu button
        btn = Button(
            self.menu_bar,
            text=menu_name,
            bg="#333333",
            fg="white",
            activebackground="#444444",
            activeforeground="white",
            highlightbackground="#333333",  # Border color when inactive
            highlightcolor="#444444",  # Border color when active
            bd=0,
            padx=10,
            pady=5,
            font=("FiraCode-Bold", 12),
            command=lambda m=menu_name: self.toggle_dropdown(m),
            borderwidth=0,
            highlightthickness=0,
        )
        btn.pack(side="left")

        # Create the dropdown frame
        dropdown = tk.Frame(self.parent, bg="#333333", bd=1, relief="solid", width=250)

        # Calculate dropdown height based on number of options
        button_height = 30  # Approximate height of each dropdown button
        dropdown_height = button_height * len(options)
        dropdown.place(x=0, y=0, width=250, height=dropdown_height)  # Initial size based on options
        dropdown.place_forget()  # Hide initially

        def select_menu_item(option):
            """Wrapper function to close dropdown and execute the menu command."""
            self.close_dropdown(None)
            menu_commands.get(option, lambda: print(f"{option} selected"))()

        # Populate the dropdown with menu options
        for option in options:
            option_btn = Button(
                dropdown,
                text=option,
                bg="#333333",
                fg="white",
                activebackground="#444444",
                activeforeground="white",
                highlightbackground="#333333",  # Border color when inactive
                highlightcolor="#444444",  # Border color when active
                bd=0,
                anchor="w",
                width=250,
                padx=20,
                pady=5,
                font=("FiraCode-Bold", 12),
                command=lambda o=option: select_menu_item(o),
                borderwidth=0,
                highlightthickness=0,
            )
            option_btn.pack(fill="both")

        # Attach the dropdown to the button
        btn.dropdown = dropdown

    def toggle_dropdown(self, menu_name):
        """
        Toggles the visibility of the dropdown menu corresponding to the given menu name.
        Hides other dropdowns when one is opened.

        Parameters:
        - menu_name (str): The name of the menu to toggle.
        """
        for child in self.menu_bar.winfo_children():
            if isinstance(child, Button) and hasattr(child, "dropdown"):
                if child["text"] == menu_name:
                    if child.dropdown.winfo_ismapped():
                        child.dropdown.place_forget()
                    else:
                        # Position the dropdown below the button
                        btn_x = child.winfo_rootx() - self.parent.winfo_rootx()
                        btn_y = child.winfo_rooty() - self.parent.winfo_rooty() + child.winfo_height()
                        child.dropdown.place(x=btn_x, y=btn_y, width=250)
                        print(f"Opened dropdown for {menu_name}")
                        child.dropdown.lift()  # Ensure dropdown is on top
                else:
                    child.dropdown.place_forget()

    def is_descendant(self, widget, parent):
        """
        Checks if a widget is a descendant of a parent widget.

        Parameters:
        - widget (tk.Widget): The widget to check.
        - parent (tk.Widget): The parent widget.

        Returns:
        - bool: True if widget is a descendant of parent, else False.
        """
        while widget:
            if widget == parent:
                return True
            widget = widget.master
        return False

    def close_dropdown(self, event):
        """
        Closes all dropdown menus when clicking outside the menu bar or dropdowns.

        Parameters:
        - event (tk.Event): The event object.
        """
        if (
            event is None
            or not self.is_descendant(event.widget, self.menu_bar)
            and not any(
                self.is_descendant(event.widget, child.dropdown)
                for child in self.menu_bar.winfo_children()
                if isinstance(child, Button) and hasattr(child, "dropdown")
            )
        ):
            for child in self.menu_bar.winfo_children():
                if isinstance(child, Button) and hasattr(child, "dropdown"):
                    child.dropdown.place_forget()

    # Menu Handler Functions
    def new_file(self):
        """Handler for the 'New' menu item."""
        # Clear the canvas and reset the circuit
        self.open_file_path = None
        self.board.sketcher.clear_board()
        self.board.fill_matrix_1260_pts()
        self.board.draw_blank_board_model()

        print("New file created.")
        messagebox.showinfo("Nouveau fichier", "Un nouveau circuit a été créé.")

    def open_file(self):
        """Handler for the 'Open' menu item."""
        print("Open File")
        file_path = filedialog.askopenfilename(filetypes=[("JSON files", "*.json"), ("All files", "*.*")])
        if file_path:
            try:
                with open(file_path, "r", encoding="utf-8") as file:
                    circuit_data = json.load(file)
                print(f"Circuit loaded from {file_path}")
                self.board.sketcher.clear_board()

                x_o, y_o = self.board.sketcher.id_origins["xyOrigin"]
                self.board.sketcher.circuit(x_o, y_o, model=[])

                battery_pos_wire_end = None
                battery_neg_wire_end = None

                for key, val in circuit_data.items():
                    if key == "_battery_pos_wire":
                        battery_pos_wire_end = val["end"]
                    elif key == "_battery_neg_wire":
                        battery_neg_wire_end = val["end"]

                self.board.draw_blank_board_model(
                    x_o,
                    y_o,
                    battery_pos_wire_end=battery_pos_wire_end,
                    battery_neg_wire_end=battery_neg_wire_end,
                )

                for key, val in circuit_data.items():
                    if "chip" in key:
                        self.load_chip(val)

                    elif "wire" in key and not key.startswith("_battery"):
                        self.load_wire(val)

                    elif "io" in key:
                        self.load_io(val)

                    else:

                        print(f"Unspecified component: {key}")
                messagebox.showinfo("Ouvrir un fichier", f"Circuit chargé depuis {file_path}")
                self.open_file_path = file_path
            except Exception as e:
                print(f"Error loading file: {e}")
                messagebox.showerror(
                    "Erreur d'ouverture", f"Une erreur s'est produite lors de l'ouverture du fichier:\n{e}"
                )
                raise e
        else:
            print("Open file cancelled.")

    def load_chip(self, chip_data):
        """Load a chip from the given chip_data."""
        x, y = chip_data["XY"]
        model_chip = [
            (
                self.board.sketcher.draw_chip,
                1,
                {
                    **chip_data,
                    "matrix": self.board.sketcher.matrix,
                },
            )
        ]
        self.board.sketcher.circuit(x, y, model=model_chip)
        new_chip_id = self.current_dict_circuit["last_id"]

        (_, _), (column, line) = self.board.sketcher.find_nearest_grid(x, y, matrix=self.board.sketcher.matrix)
        occupied_holes = []
        for i in range(chip_data["pinCount"] // 2):
            # Top row (line 7 or 21)
            hole_id_top = f"{column + i},{line}"
            # Bottom row (line 6 or 20)
            hole_id_bottom = f"{column + i},{line + 1}"
            occupied_holes.extend([hole_id_top, hole_id_bottom])
        self.current_dict_circuit[new_chip_id]["occupied_holes"] = occupied_holes

    def load_wire(self, wire_data):
        """Load a wire from the given wire_data."""
        x_o, y_o = self.board.sketcher.id_origins["xyOrigin"]
        model_wire = [
            (
                self.board.sketcher.draw_wire,
                1,
                {
                    **wire_data,
                    "matrix": self.board.sketcher.matrix,
                },
            )
        ]
        self.board.sketcher.circuit(x_o, y_o, model=model_wire)

    def load_io(self, io_data):
        """Load an input/output component from the given io_data."""
        x_o, y_o = self.board.sketcher.id_origins["xyOrigin"]
        model_io = [
            (
                self.board.sketcher.draw_pin_io,
                1,
                {
                    **io_data,
                    "matrix": self.board.sketcher.matrix,
                },
            )
        ]
        self.board.sketcher.circuit(x_o, y_o, model=model_io)

    def save_file(self, prompt_for_path: bool = True):
        """Handler for the 'Save' menu item."""
        print("Save File")
        if prompt_for_path or not self.open_file_path:
            file_path = filedialog.asksaveasfilename(
                defaultextension=".json", filetypes=[("JSON files", "*.json"), ("All files", "*.*")]
            )
        else:
            file_path = self.open_file_path
        if file_path:
            try:
                circuit_data = deepcopy(self.current_dict_circuit)

                circuit_data.pop("last_id", None)
                for key, comp_data in circuit_data.items():
                    comp_data.pop("id", None)
                    comp_data.pop("tags", None)
                    if "label" in comp_data:
                        comp_data["label"] = comp_data["type"]
                    if "wire" in key:
                        comp_data.pop("XY", None)  # Remove XY, will be recalculated anyway
                    if key == "_battery":
                        comp_data.pop("battery_rect", None)
                # Save the data to a JSON file
                with open(file_path, "w", encoding="utf-8") as file:
                    json.dump(circuit_data, file, indent=4)
                print(f"Circuit saved to {file_path}")
                messagebox.showinfo("Sauvegarde réussie", f"Circuit sauvegardé dans {file_path}")
                self.open_file_path = file_path
            except (TypeError, KeyError) as e:
                print(f"Error saving file: {e}")
                messagebox.showerror(
                    "Erreur de sauvegarde", f"Une erreur s'est produite lors de la sauvegarde du fichier:\n{e}"
                )
        else:
            print("Save file cancelled.")

    def configure_ports(self):
        """Handler for the 'Configure Ports' menu item."""
        print("Configure Ports")
        options = [comport.device for comport in serial.tools.list_ports.comports()]
        if len(options) == 0:
            message = "No COM ports available. Please connect a device and try again."
            print(message)
            messagebox.showwarning("Pas de ports COM", message)
        else:
            dialog = tk.Toplevel(self.parent)
            dialog.title("Configure Ports")

            dialog.geometry("300x150")

            label = tk.Label(dialog, text="Select an option:")
            label.pack(pady=10)
            combobox = ttk.Combobox(dialog, values=options)
            combobox.pack(pady=10)

            def confirm_selection():
                selected_option = combobox.get()
                print(f"Selected option: {selected_option}")
                self.serial_port.com_port = selected_option
                dialog.destroy()

            confirm_button = Button(dialog, text="Confirm", command=confirm_selection)
            confirm_button.pack(pady=10)

    def open_documentation(self):
        """Handler for the 'Documentation' menu item."""
        file_path = os.path.join(os.path.dirname(__file__), "Assets", "ArduinoLogique_Document_utilisateur.pdf")
        if platform.system() == "Windows":
            subprocess.Popen(["start", file_path], shell=True)
        elif platform.system() == "Darwin":  # macOS
            subprocess.Popen(["open", file_path])
        else:  # Linux and other Unix-like systems
            subprocess.Popen(["xdg-open", file_path])

    def about(self):
        """Handler for the 'About' menu item."""
        print("About this software")
        messagebox.showinfo("À propos", "ArduinoLogique v1.0\nSimulateur de circuits logiques")

    def send_data(self, data):
        """
        Send a string of data to the microcontroller through the serial port.
        """
        if self.serial_port.connection and self.serial_port.connection.is_open:
            try:
                # Convertir la chaîne en bytes et l'envoyer
                self.serial_port.connection.write(data.encode('utf-8'))
                print(f"Données envoyées: {data}")
            except serial.SerialException as e:
                print(f"Erreur lors de l'envoi des données: {e}")
        else:
            print("Le port série n'est pas ouvert. Impossible d'envoyer les données.")

    def close_port(self):
        """Upload the script to the microcontroller through the serial port."""
        if self.serial_port.connection and self.serial_port.connection.is_open:
            self.serial_port.connection.close()
            print(f"Port série {self.serial_port.com_port} fermé.")
        else:
            print("Le port série est déjà fermé.")
            
    def download_script(self):
        self.checkCircuit()
        self.serial_port.connect()
        self.send_data(self.script)
        self.close_port()
        
    def is_linked_to(self, dest, src):
        res = False
        c, l = src
        for zone in dest:
            c1, l1,c2, l2 = zone
            if (c >= c1 and c<= c2 and l >= l1 and l<= l2):
                res = True
                break
        return res
    
    def decodeFunc(self,inVar, funcName):
        s =""
        if funcName == "NandGate":
            s = f"!( {inVar[0]['val']} "
            for v in inVar[1:]:
                s += f"& {v['val']} "
            s += ") "
        elif funcName == "AndGate":
            s = f"( {inVar[0]['val']} "
            for v in inVar[1:]:
                s += f"& {v['val']} "
            s += ") "   
        elif funcName == "NorGate":
            s = f"! ( {inVar[0]['val']} "
            for v in inVar[1:]:
                s += f"| {v['val']} "
            s += ") "         
        elif funcName == "OrGate":
            s = f"( {inVar[0]['val']} "
            for v in inVar[1:]:
                s += f"| {v['val']} "
            s += ") "         
        elif funcName == "NotGate":
            s = f"! {inVar[0]['val']} "
        elif funcName == "XorGate":
            s = f"( {inVar[0]['val']} "
            for v in inVar[1:]:
                s += f"^ {v['val']} "
            s += ") "  
        elif funcName == "XnorGate":
            s = f"! ( {inVar[0]['val']} "
            for v in inVar[1:]:
                s += f"| {v['val']} "
            s += ") "  
        elif funcName == "Mux":  
            e =["( ","( ","( ","( ","( ","( ","( ","( "]
            for v in range(8):
                v2, v1, v0  = (v & 1)^1, ((v & 2) >> 1)^1, ((v & 4) >> 2)^1
                e[v] += inVar[v]['val'] + " & " + inVar[11]["einv"] + " & " + \
                        v0*" !" + inVar[8]["sel"] + " & " + v1*" !" + inVar[9]["sel"] + " & " + v2*" !" + inVar[10]["sel"] + " ) "
            s = " ( " + e[0]
            for et in e[1:]:
                s += "| " + et
            s += " ) "
        elif funcName == "Demux":  
            s ="("
            out = inVar[0]['numO']
            v2, v1, v0  = (out & 1)^1, ((out & 2) >> 1)^1, ((out & 4) >> 2)^1
            s += v0*" !" + inVar[0]['val'] + " & " + v1*"!" + inVar[1]['val'] + " & " + v2*"!" + inVar[2]['val'] + \
                 " & " + inVar[3]["einv"] + " & " + inVar[4]["einv"] + " & " + inVar[5]["enb"]
            s += " ) "
        elif funcName == "DFlipFlop":  
            s ="("
            s += inVar[0]['val'] + " & CLK & " + inVar[3]['iset'] + " & " + inVar[2]['irst'] + " | !" + inVar[3]['iset']
            s += " ) "
        elif funcName == "JKFlipFlop":  
            if inVar[4].get('iK'): 
                    K = f"!{inVar[4]['iK']}"
            else:   K = inVar[4]["K"]
            if inVar[1].get('clk'): 
                    CLK = f"{inVar[1]['clk']} "
            else:   CLK = f"!{inVar[3]['iclk']} "
            if inVar[3].get('iset'): 
                    set = f"!{inVar[3]['iset']}"
                    iset = f"{inVar[3]['iset']}"
                    rst = f"!{inVar[2]['irst']}"
            else:   
                    set = f"!{inVar[2]['iset']}"
                    iset = f"{inVar[2]['iset']}"
                    rst = f"!{inVar[1]['irst']}"
            sT =f"T{self.varTempNum} = "
            sT += "((" + inVar[0]['J'] + f" & !T{self.varTempNum}_precedant) | (!{K} & T{self.varTempNum}_precedant)) & {set} & {rst} & CLK | {iset} " 
            sT += " ); "
            s = inVar[0]['numO']*" !" + f"T{self.varTempNum} "
            self.varTempNum +=1
            self.varScript += [sT]
        elif funcName == "BinaryCounter": 
            if inVar[0]['numO'] == 0:
                self.numTemp = []
                CE = inVar[6]["CE"]
                iU = inVar[8]["iU"]
                iL = inVar[7]["iL"]
                D0 = inVar[0]["val"]
                D1 = inVar[1]["val"]
                D2 = inVar[0]["val"]
                D3 = inVar[0]["val"]
                sT = f"T{self.varTempNum} = clk & {CE} & {iL} & !T{self.varTempNum}_precedant | !{iL} & {D0} & clk | !{CE} & {iL} & clk & T{self.varTempNum}_precedant; "
                self.numTemp += [self.varTempNum]
                self.varTempNum +=1
                self.varScript += [sT]
                sT = f"T{self.varTempNum} = (!{CE} | !T{self.varTempNum-1}_precedant | !T{self.varTempNum}_precedant) & " \
                    + f"({CE} & T{self.varTempNum - 1}_precedant | T{self.varTempNum}_precedant ) & {iL} & clk  | !{iL} & {D1} & clk | !{CE} & {iL} & clk & T{self.varTempNum}_precedant; "
                self.numTemp += [self.varTempNum]
                self.varTempNum +=1
                self.varScript += [sT]
                sT = f"T{self.varTempNum} = (!{CE} | !T{self.varTempNum-2}_precedant | !T{self.varTempNum-1}_precedant | !T{self.varTempNum}_precedant) & clk & " \
                    + f"({CE} & T{self.varTempNum - 2}_precedant & T{self.varTempNum - 1}_precedant | T{self.varTempNum}_precedant ) & {iL} & clk  | !{iL} & {D2} & clk  | !{CE} & {iL} & clk  & T{self.varTempNum}_precedant; "
                self.numTemp += [self.varTempNum]
                self.varTempNum +=1
                self.varScript += [sT]
                sT = f"T{self.varTempNum} = (!{CE} | !T{self.varTempNum-3}_precedant  | !T{self.varTempNum-2}_precedant | !T{self.varTempNum-1}_precedant | !T{self.varTempNum}_precedant) & " \
                    + f"({CE} & T{self.varTempNum - 3}_precedant & T{self.varTempNum - 2}_precedant & T{self.varTempNum - 1}_precedant | T{self.varTempNum}_precedant ) & {iL} & clk  | !{iL} & {D3} & clk  | !{CE} & {iL} & clk  & T{self.varTempNum}_precedant; "
                self.numTemp += [self.varTempNum]
                self.varTempNum +=1
                self.varScript += [sT]
            s = f"T{self.numTemp[inVar[0]['numO']]} " 

        return s                 
    
    def checkCloseCircuit(self, ioOut, params={}):
        #id, (c1,l1,c2,l2)  = ioOut 
        id, [ioZone] = ioOut
        #ioZone = [(c1,l1,c2,l2)]
        chip_select = params.get("chip_select", [])
        chip_out_inv =  params.get("chip_out_inv", [])
        chip_in_enable = params.get("chip_in_enable", [])
        chip_in_enable_inv =  params.get("chip_in_enable_inv", [])
        chip_in_clock =  params.get("chip_in_clock", [])
        chip_in_inv_reset = params.get("chip_in_inv_reset", [])
        chip_in_inv_set = params.get("chip_in_inv_set", [])   
        chip_in_inv_clock = params.get("chip_in_inv_clock", [])   
        chip_in_j = params.get("chip_in_j", [])
        chip_in_k = params.get("chip_in_k", [])
        chip_in_inv_k = params.get("chip_in_inv_k", [])
        
        chip_in_ce = params.get("count_enable_pin", [])
        chip_in_inv_L = params.get("inv_load_enable_pin", [])
        chip_in_inv_U = params.get("inv_up_down_input_pin", [])
        chip_out_TC = params.get("terminal_count_pin", [])  
              
        findOut = False
        circuitClose = True
        script = ""
        #chip_out_checked = []
        
        for nf,f in enumerate(self.func):
            idOut, inLst, fName, outLst = deepcopy(f)
            if chip_select:
                  chipSel = chip_select  
                  chipSel = [list(chipS[1:]) for chipS in chipSel if chipS[0] == idOut]
                  if chipSel:
                      [chipSel] = chipSel
            else: chipSel = []
            
            if chip_in_enable_inv:
                  chipEnInv = chip_in_enable_inv  
                  chipEnInv = [list(chipEI[1:]) for chipEI in chipEnInv if chipEI[0] == idOut]
                  if chipEnInv:
                      [chipEnInv] = chipEnInv
            else: chipEnInv = []
            
            if chip_in_enable:
                  chipEn = chip_in_enable  
                  chipEn = [list(chipE[1:]) for chipE in chipEn if chipE[0] == idOut]
                  if chipEn:
                      [chipEn] = chipEn
            else: chipEn = []
            
            if chip_in_clock:
                  chipInClock = chip_in_clock 
                  chipInClock = [list(chipICLK[1:]) for chipICLK in chipInClock if chipICLK[0] == idOut]
                  if chipInClock:
                      [chipInClock] =chipInClock
                  chipInClock = [(c1,l1) for (c1,l1,nfunc) in chipInClock if nfunc == nf]
            else: chipInClock = []

            if chip_in_inv_reset:
                  chipInInvReset = chip_in_inv_reset 
                  chipInInvReset = [list(chipInInvR[1:]) for chipInInvR in chipInInvReset if chipInInvR[0] == idOut]
                  if chipInInvReset:
                      [chipInInvReset] = chipInInvReset
                  chipInInvReset = [(c1,l1) for (c1,l1,nfunc) in chipInInvReset if nfunc == nf]
            else: chipInInvReset = []

            if chip_in_inv_set:
                  chipInInvSet = chip_in_inv_set 
                  chipInInvSet = [list(chipInInvS[1:]) for chipInInvS in chipInInvSet if chipInInvS[0] == idOut]
                  if chipInInvSet:
                      [chipInInvSet] = chipInInvSet                  
                  chipInInvSet = [(c1,l1) for (c1,l1,nfunc) in chipInInvSet if nfunc == nf]
            else: chipInInvSet = []

            if chip_in_inv_clock:
                  chipInInvClk = chip_in_inv_clock 
                  chipInInvClk = [list(chipInIClk[1:]) for chipInIClk in chipInInvClk if chipInIClk[0] == idOut]
                  if chipInInvClk:
                      [chipInInvClk] = chipInInvClk
                  chipInInvClk = [(c1,l1) for (c1,l1,nfunc) in chipInInvClk if nfunc == nf]
            else: chipInInvClk = []
            
            if chip_in_j:
                  chipInJ = chip_in_j 
                  chipInJ = [list(chipIJ[1:]) for chipIJ in chipInJ if chipIJ[0] == idOut]
                  if chipInJ:
                      [chipInJ] = chipInJ
                  chipInJ = [(c1,l1) for (c1,l1,nfunc) in chipInJ if nfunc == nf]
            else: chipInJ = []
            
            if chip_in_k:
                  chipInK = chip_in_k 
                  chipInK = [list(chipIK[1:]) for chipIK in chipInK if chipIK[0] == idOut]
                  if chipInK:
                      [chipInK] = chipInK
                  chipInK = [(c1,l1) for (c1,l1,nfunc) in chipInK if nfunc == nf]
            else: chipInK = []
            
            if chip_in_inv_k:
                  chipInInvK = chip_in_inv_k 
                  chipInInvK = [list(chipIIK[1:]) for chipIIK in chipInInvK if chipIIK[0] == idOut]
                  if chipInInvK:
                      [chipInInvK] = chipInInvK
                  chipInInvK = [(c1,l1) for (c1,l1,nfunc) in chipInInvK if nfunc == nf]
            else: chipInInvK = []
        
            if chip_in_ce:
                  chipInCE = chip_in_ce 
                  chipInCE = [list(chipICE[1:]) for chipICE in chipInCE if chipICE[0] == idOut]
                  if chipInCE:
                      [chipInCE] = chipInCE
                  chipInCE = [(c1,l1) for (c1,l1,nfunc) in chipInCE if nfunc == nf]
            else: chipInCE = []
            
            if chip_in_inv_L:
                  chipInInvL = chip_in_inv_L 
                  chipInInvL = [list(chipIIL[1:]) for chipIIL in chipInInvL if chipIIL[0] == idOut]
                  if chipInInvL:
                      [chipInInvL] = chipInInvL
                  chipInInvL = [(c1,l1) for (c1,l1,nfunc) in chipInInvL if nfunc == nf]
            else: chipInInvL = []
            
            if chip_in_inv_U:
                  chipInInvU = chip_in_inv_U 
                  chipInInvU = [list(chipIIU[1:]) for chipIIU in chipInInvU if chipIIU[0] == idOut]
                  if chipInInvU:
                      [chipInInvU] = chipInInvU
                  chipInInvU = [(c1,l1) for (c1,l1,nfunc) in chipInInvU if nfunc == nf]
            else: chipInInvU = []
            
            if chip_out_TC:
                  chipOutTC = chip_out_TC 
                  chipOutTC = [list(chipOTC[1:]) for chipOTC in chipOutTC if chipOTC[0] == idOut]
                  if chipOutTC:
                      [chipOutTC] = chipOutTC
                  chipOutTC = [(c1,l1) for (c1,l1,nfunc) in chipOutTC if nfunc == nf]
            else: chipOutTC = []

            if chip_out_inv:
                  chipOutInv = chip_out_inv 
                  chipOutInv = [list(chipOI[1:]) for chipOI in chipOutInv if chipOI[0] == idOut]
                  if chipOutInv:
                      [chipOutInv] = chipOutInv
            else: chipOutInv = []
            
            inLst += chipSel  + chipEnInv + chipEn + chipInClock + chipInInvReset + chipInInvSet + \
                     chipInInvClk + chipInK + chipInInvK + chipInCE + chipInInvL + chipInInvU 
            outLst += chipOutInv + chipOutTC
            for no,out in enumerate(outLst):
                #if out not in chip_out_checked:
                    if self.is_linked_to(ioZone, out): 
                        findOut = True
                        #self.script += "( "
                        #chip_out_checked += [out]
                        inFuncConst = []
                        for n,inFunc in enumerate(inLst):
                            findIn = False
                            if  self.is_linked_to(self.pwrP, inFunc) or self.is_linked_to(self.pwrM, inFunc):
                                constKey = 'val'
                                pos, neg = "1", "0"
                                for c in chipSel:
                                    if c == inFunc:
                                        constKey = "sel"
                                for c in chipEnInv:
                                    if c == inFunc:
                                        constKey = "einv"
                                        pos, neg = "0", "1"
                                for c in chipEn:
                                    if c == inFunc:
                                        constKey = "enb"
                                for c in chipInInvReset:
                                    if c == inFunc:
                                        constKey = 'irst'
                                for c in chipInInvSet:
                                    if c == inFunc:
                                        constKey = 'iset'
                                        
                                for c in chipInInvClk:
                                    if c == inFunc:
                                        constKey = 'iclk'
                                for c in chipInJ:
                                    if c == inFunc:
                                        constKey = "J"
                                for c in chipInK:
                                    if c == inFunc:
                                        constKey = "K"
                                for c in chipInInvK:
                                    if c == inFunc:
                                        constKey = "iK"

                                for c in chipInCE:
                                    if c == inFunc:
                                        constKey = "CE"
                                for c in chipInInvL:
                                    if c == inFunc:
                                        constKey = "iL"
                                for c in chipInInvU:
                                    if c == inFunc:
                                        constKey = "iU"


                                if self.is_linked_to(self.pwrP, inFunc):
                                        inFuncConst += [{constKey:pos, "num":n, 'numO':no}]
                                else:   inFuncConst += [{constKey:neg, "num":n, 'numO':no}]
                                findIn = True
                                print("connecté à pwr")
                            if not findIn:
                                for n_io,io_inZone in enumerate(self.io_in):
                                    id, [zone] = io_inZone
                                    if self.is_linked_to(zone, inFunc):
                                        constKey = 'val'
                                        for c in chipSel:
                                            if c == inFunc:
                                                constKey = "sel"
                                        for c in chipEnInv:
                                            if c == inFunc:
                                                constKey = "einv"
                                        for c in chipEn:
                                            if c == inFunc:
                                                constKey = "enb"
                                        for c in chipInInvReset:
                                            if c == inFunc:
                                                constKey = 'irst'
                                        for c in chipInInvSet:
                                            if c == inFunc:
                                                constKey = 'iset'
                                        for c in chipInClock:
                                            if c == inFunc:
                                                constKey = 'clk'
                                                
                                        for c in chipInInvClk:
                                            if c == inFunc:
                                                constKey = 'iclk'
                                        for c in chipInJ:
                                            if c == inFunc:
                                                constKey = "J"
                                        for c in chipInK:
                                            if c == inFunc:
                                                constKey = "K"
                                        for c in chipInInvK:
                                            if c == inFunc:
                                                constKey = "iK"
                                                
                                        for c in chipInCE:
                                            if c == inFunc:
                                                constKey = "CE"
                                        for c in chipInInvL:
                                            if c == inFunc:
                                                constKey = "iL"
                                        for c in chipInInvU:
                                            if c == inFunc:
                                                constKey = "iU"
                                                
<<<<<<< HEAD
                                        #inFuncConst += [{constKey:self.mcu_pin[f"I{id[4:]}"], "num":n, "numO":no}] # [self.mcu_pin[f"I{id[4:]}"]] # ici ajouter n 
                                        inFuncConst += [{constKey:f"I{n_io+1}", "num":n_io, "numO":no}] # [self.mcu_pin[f"I{id[4:]}"]] # ici ajouter n 
=======
                                        #inFuncConst += [{constKey:self.mcu_pin[f"I{id[4:]}"], "num":n, 'numO':no}] # [self.mcu_pin[f"I{id[4:]}"]] # ici ajouter n 
                                        inFuncConst += [{constKey:f"I{n+1}", "num":n, 'numO':no}] # [self.mcu_pin[f"I{id[4:]}"]] # ici ajouter n 
>>>>>>> 40085ee8
                                        findIn = True
                                        print("connecté à une ENTRÉE EXTERNE")
                                        break
                            if not findIn:
                                for n_io, io_chipInZone in enumerate(self.chip_in_wire):
                                    id, zone = io_chipInZone
                                    if self.is_linked_to(zone, inFunc):
                                        constKey = 'val'
                                        for c in chipSel:
                                            if c == inFunc:
                                                constKey = "sel"
                                        for c in chipEnInv:
                                            if c == inFunc:
                                                constKey = "einv"
                                        for c in chipEn:
                                            if c == inFunc:
                                                constKey = "enb"
                                        for c in chipInInvReset:
                                            if c == inFunc:
                                                constKey = 'irst'
                                        for c in chipInInvSet:
                                            if c == inFunc:
                                                constKey = 'iset'
                                        for c in chipInClock:
                                            if c == inFunc:
                                                constKey = 'clk'
                                                
                                        for c in chipInInvClk:
                                            if c == inFunc:
                                                constKey = 'iclk'
                                        for c in chipInJ:
                                            if c == inFunc:
                                                constKey = "J"
                                        for c in chipInK:
                                            if c == inFunc:
                                                constKey = "K"
                                        for c in chipInInvK:
                                            if c == inFunc:
                                                constKey = "iK"
                                                
                                        for c in chipInCE:
                                            if c == inFunc:
                                                constKey = "CE"
                                        for c in chipInInvL:
                                            if c == inFunc:
                                                constKey = "iL"
                                        for c in chipInInvU:
                                            if c == inFunc:
                                                constKey = "iU"
                                                
<<<<<<< HEAD
                                        #inFuncConst += [{constKey:self.mcu_pin[f"I{id[4:]}"], "num":n, "numO":no}]
                                        inFuncConst += [{constKey:f"I{n_io+1}", "num":n_io, "numO":no}]
=======
                                        #inFuncConst += [{constKey:self.mcu_pin[f"I{id[4:]}"], "num":n, 'numO':no}]
                                        inFuncConst += [{constKey:f"I{n+1}", "num":n, 'numO':no}]
>>>>>>> 40085ee8
                                        findIn = True
                                        print("connecté à une ENTRÉE EXTERNE par cable") # ici ajouter n {'val':self.mcu_pin[f"I{id[4:]}"], "num":n}
                                        break
                                    
                            if not findIn:      ## recherche d'une sortie de chip connectée à l'entrée actuelle de la chip
                                findNext =False
                                for nextOut in self.chip_out_wire: 
                                    #id, (c1, l1) = nextOut
                                    #outZone = deepcopy(self.board.sketcher.matrix[f"{c1},{l1}"]["link"])
                                    
                                    if self.is_linked_to(nextOut, inFunc):
                                        #for next in nextOut:
                                            for cow in self.chip_out:
                                                id, pts = cow[0], cow[1:]
                                                for pt in pts:
                                                    if self.is_linked_to(nextOut, pt):
                                                        outZone =(id,[nextOut])
                                                        print("On passe à une autre sortie...")
                                                        ######## RAPPEL RECURSIF SUR OUTZONE ######################
                                                        if outZone not in self.chip_out_checked:
                                                            self.chip_out_checked += [outZone]
                                                            isPinOut = False
                                                            for pinOut in self.io_out:
                                                                id, [pinZoneOut] = pinOut
                                                                if self.is_linked_to(pinZoneOut, pt):
                                                                    #outPrev = self.mcu_pin[f"O{id[4:]}"]
                                                                    outPrev = f"O{no+1}"
                                                                    constKey = 'val'
                                                                    for c in chipSel:
                                                                        if c == inFunc:
                                                                            constKey = "sel"
                                                                    for c in chipEnInv:
                                                                        if c == inFunc:
                                                                            constKey = "einv"
                                                                    for c in chipEn:
                                                                        if c == inFunc:
                                                                            constKey = "enb"
                                                                            
                                                                    for c in chipOutTC:
                                                                        if c == inFunc:
                                                                            constKey = "TC"
                                                                
                                                                    for c in chipOutInv:
                                                                        if c == pt:
                                                                            outPrev = "!" + outPrev
                                                                    isPinOut = True
                                                                    inFuncConst += [{constKey:outPrev, "num":n, 'numO':no}] # [self.mcu_pin[f"O{id[4:]}"]] 
                                                                    findNext = True
                                                            if not isPinOut:
                                                                findNext, s = self.checkCloseCircuit(outZone,params)
                                                                constKey = 'val'
                                                                for c in chipSel:
                                                                    if c == inFunc:
                                                                        constKey = "sel"
                                                                for c in chipEnInv:
                                                                    if c == inFunc:
                                                                        constKey = "einv"
                                                                for c in chipEn:
                                                                    if c == inFunc:
                                                                        constKey = "enb"

                                                                    for c in chipOutTC:
                                                                        if c == inFunc:
                                                                            constKey = "TC"

                                                                for c in chipOutInv:
                                                                    if c == pt:
                                                                        s = "!" + s 
                                                                        
                                                                inFuncConst += [{constKey:s, "num":n, 'numO':no}]
                                                                self.chip_out_script += [(s,outZone)]
                                                        else: 
                                                            # il faut voir si une sortie io n'existe pas sinon var temp
                                                            isPinOut = False
                                                            for pinOut in self.io_out:
                                                                id, [pinZoneOut] = pinOut
                                                                if self.is_linked_to(pinZoneOut, pt):
                                                                    isPinOut = True
                                                                    #outPrev = self.mcu_pin[f"O{id[4:]}"]
                                                                    outPrev = f"O{no+1}"
                                                                    constKey = 'val'
                                                                    for c in chipSel:
                                                                        if c == inFunc:
                                                                            constKey = "sel"
                                                                    for c in chipEnInv:
                                                                        if c == inFunc:
                                                                            constKey = "einv"
                                                                    for c in chipEn:
                                                                        if c == inFunc:
                                                                            constKey = "enb"

                                                                    for c in chipOutTC:
                                                                        if c == inFunc:
                                                                            constKey = "TC"

                                                                    for c in chipOutInv:
                                                                        if c == pt:
                                                                            outPrev = "!" + outPrev
                                                                            
                                                                    inFuncConst += [{constKey:outPrev, "num":n, 'numO':no}]
                                                            if not isPinOut:
                                                                for coc in self.chip_out_script:
                                                                    if coc[1] == outZone:
                                                                        exp = coc[0]
                                                                        constKey = 'val'
                                                                        for c in chipSel:
                                                                            if c == inFunc:
                                                                                constKey = "sel"
                                                                        for c in chipEnInv:
                                                                            if c == inFunc:
                                                                                constKey = "einv"
                                                                        for c in chipEn:
                                                                            if c == inFunc:
                                                                                constKey = "enb"

                                                                        for c in chipOutTC:
                                                                            if c == inFunc:
                                                                                constKey = "TC"

                                                                        for c in chipOutInv:
                                                                            if c == pt:
                                                                                exp = "!" + exp
                                                                                
                                                                        inFuncConst += [{constKey:exp, "num":n, 'numO':no}] 
                                                                        break
                                                            findNext = True
                                                        break
                            if not findIn and not findNext:
                                self.in_outOC += [(id,inFunc)]
                                circuitClose = False
                        if findIn or findNext:
                            #self.script += ") "
                            script = self.decodeFunc(inFuncConst, fName) 
        if not findOut:
            self.in_outOC += [ioOut]   
            circuitClose = False 
        # if  not findIn and not findNext:
        #     circuitClose = False

        return circuitClose, script        
                                    
                                
        

    def checkCircuit(self):
        print("Lancer la vérification")
        self.func = []
        self.wire = []
        (xBatNeg, yBatNeg) = self.current_dict_circuit['_battery_neg_wire']["end"]
        (xBatPos, yBatPos) = self.current_dict_circuit['_battery_pos_wire']["end"]
        (_, _),(colBatNeg, lineBatNeg) = self.sketcher.find_nearest_grid_point(xBatNeg, yBatNeg)
        (_, _),(colBatPos, lineBatPos) = self.sketcher.find_nearest_grid_point(xBatPos, yBatPos)
        #self.pwrs = [(61, 1, "-"), (61, 2, "+")]  # [(col, line, "+" ou "-"), ...]
        self.pwrs = [(colBatNeg, lineBatNeg, "-"), (colBatPos, lineBatPos, "+")]  # [(col, line, "+" ou "-"), ...]
        self.pwrChip = {"+": [], "-": [], "pwrConnected":[], "pwrNotConnected": [], "pwrMissConnected": []}  # , "pwrNOTUSED": [], "pwrCC": []
        self.io_in, self.io_out = [], []
        self.chip_in, self.chip_out = [], [] 
        self.chip_ioCC, self.chip_ioOK = [], []
        self.pwrM, self.pwrP, self.wireNotUsed, self.pwrCC = [], [], [], []
        self.io_inCC, self.io_outCC = [], []
        self.chip_out_wire, self.chip_outCC = [], []
        self.chip_in_wire = []
        self.in_outOC = []
        self.chip_out_checked = []
        self.chip_out_script = []
        
        chip_select = []
        chip_out_inv = []
        chip_in_enable = []
        chip_in_enable_inv = []
        chip_in_clock = []
        chip_in_inv_reset = []
        chip_in_inv_set = []
        chip_in_inv_clock = []
        chip_in_j = []
        chip_in_k = []
        chip_in_inv_k = []
        
        chip_in_ce = []
        chip_in_inv_L = []
        chip_in_inv_U = []
        chip_out_TC = []        

        self.varTempNum = 1
        self.varScript = []

        self.show_correspondence_table(False)
        for id, component in self.current_dict_circuit.items():
            if id[:6] == "_chip_":
                (x, y) = component["pinUL_XY"]
                numPinBR = component["pinCount"] // 2
                (real_x, real_y), (col, line) = self.sketcher.find_nearest_grid_chip(x, y)
                #ioIn, ioOut = [], []
                for io in component["io"]:  #  [([(ce1, le1), ...], "&", [(cs1, ls1), (cs2, ls2), ...]), ...]
                    #io = component["io"]
                    # ioIN, ioOut = [], []
                    ioIn = [
                        # (col + (numPin % numPinBR) - 1 + (numPin // numPinBR), line + 1 - (numPin // numPinBR))
                        # for numPin in io[0]
                        (col + numPin  - 1 if numPin <= numPinBR else col + (numPinBR - (numPin % numPinBR) ), line + 1 - (numPin // numPinBR))
                        for numPin in io[0]
                    ]
                    
                    ioOut = [
                        (col + numPin  - 1 if numPin <= numPinBR else col + (numPinBR - (numPin % numPinBR) ), line + 1 - (numPin // numPinBR))
                        for numPin in io[1]
                    ]
                    self.func += [(id, ioIn, component["symbScript"], ioOut)]
                    if ioIn:
                        self.chip_in += [(id, *ioIn)]
                    if ioOut:
                        self.chip_out += [(id, *ioOut)]
                # print(f"ioIN  = {ioIn}")
                # print(f"ioOUT = {ioOut}")
                # print(f"self.func= {self.func}")
                # print(f"ce1-ce2, self.func, cs1:({io[0][0]}-{io[0][1]} , {chip["symbScript"]} , {io[1][0]})")
                for pwr in component["pwr"]:
                    numPin, polarity = pwr[0], pwr[1]
                    col_pin = col + numPin - 1 if numPin <= numPinBR else col + (component["pinCount"] - numPin)
                    line_pin = line if numPin > numPinBR else line+1
                    self.pwrChip[polarity] += [
                        (id, col_pin, line_pin)
                    ]
                    # print(f"pwrChip= {self.pwrChip}")
                ############### gestion des MUX DEMUX #################
                    #### les sélecteurs ###
                ioSel = component.get("io_select", [])
                if ioSel:    
                    ioS = [
                        (col + numPin  - 1 if numPin <= numPinBR else col + (numPinBR - (numPin % numPinBR) ), line + 1 - (numPin // numPinBR))
                        for numPin in ioSel[0]
                    ]
                    if ioS:
                        chip_select += [(id, *ioS)]
                        self.chip_in += [(id, *ioS)]
                    
                    #### les sorties inversées ###
                ioOutInv = component.get("io_out_inv", [])
                if ioOutInv:
                    ioOI = [
                        (col + numPin  - 1 if numPin <= numPinBR else col + (numPinBR - (numPin % numPinBR) ), line + 1 - (numPin // numPinBR))
                        for numPin in ioOutInv[0]
                    ]
                    if ioOI:
                        chip_out_inv += [(id, *ioOI)]
                        self.chip_out += [(id, *ioOI)]
                
                    #### les entrées enable ###
                ioInEnable = component.get("io_enable", [])
                if ioInEnable:
                    ioIEn = [
                        (col + numPin  - 1 if numPin <= numPinBR else col + (numPinBR - (numPin % numPinBR) ), line + 1 - (numPin // numPinBR))
                        for numPin in ioInEnable[0]
                    ]
                    if ioIEn:
                        chip_in_enable += [(id, *ioIEn)]
                        self.chip_in += [(id, *ioIEn)]
                    
                    #### les entrées enable inverse ###
                ioInEnableInv = component.get("io_enable_inv", [])
                if ioInEnableInv:
                    ioIEnInv = [
                        (col + numPin  - 1 if numPin <= numPinBR else col + (numPinBR - (numPin % numPinBR) ), line + 1 - (numPin // numPinBR))
                        for numPin in ioInEnableInv[0]
                    ]
                    if ioIEnInv:
                        chip_in_enable_inv += [(id, *ioIEnInv)]
                        self.chip_in += [(id, *ioIEnInv)]
                        
                    #### l' entrée clock  ###
                ioInClock = component.get("clock_pin", [])
                if ioInClock:
                    ioInCLK = [
                        (col + numPin  - 1 if numPin <= numPinBR else col + (numPinBR - (numPin % numPinBR) ), line + 1 - (numPin // numPinBR),n)
                        for (n,numPin) in sum(ioInClock,[])
                    ]
                    if ioInCLK:
                        chip_in_clock += [(id, *ioInCLK)]
                        self.chip_in += [(id, *ioInCLK)]
                        
                    #### l' entrée clock Inv  ###
                ioInClockInv = component.get("inv_clock_pin", [])
                if ioInClockInv:
                    ioInCLKInv = [
                        (col + numPin  - 1 if numPin <= numPinBR else col + (numPinBR - (numPin % numPinBR) ), line + 1 - (numPin // numPinBR),n)
                        for (n,numPin) in sum(ioInClockInv,[])
                    ]
                    if ioInCLKInv:
                        chip_in_inv_clock += [(id, *ioInCLKInv)]
                        self.chip_in += [(id, *ioInCLKInv)]
                        
                    #### l' entrée Reset Inv  ###
                ioInResetInv = component.get("inv_reset_pin", [])
                if ioInResetInv:
                    ioInRinv = [
                        (col + numPin  - 1 if numPin <= numPinBR else col + (numPinBR - (numPin % numPinBR) ), line + 1 - (numPin // numPinBR),n)
                        for (n,numPin) in sum(ioInResetInv, [])
                    ]
                    if ioInRinv:
                        chip_in_inv_reset += [(id, *ioInRinv)]
                        self.chip_in += [(id, *ioInRinv)]
                                
                    #### l' entrée Set Inv  ###
                ioInSetInv = component.get("inv_set_pin", [])
                if ioInSetInv:
                    ioInSinv = [
                        (col + numPin  - 1 if numPin <= numPinBR else col + (numPinBR - (numPin % numPinBR) ), line + 1 - (numPin // numPinBR),n)
                        for (n,numPin) in sum(ioInSetInv, [])
                    ]
                    if ioInSinv:
                        chip_in_inv_set += [(id, *ioInSinv)]
                        self.chip_in += [(id, *ioInSinv)]
                    
                    #### l' entrée J ###
                ioInJ = component.get("j_input_pin", [])
                if ioInJ:
                    ioIJ = [
                        (col + numPin  - 1 if numPin <= numPinBR else col + (numPinBR - (numPin % numPinBR) ), line + 1 - (numPin // numPinBR),n)
                        for (n,numPin) in sum(ioInJ, [])
                    ]
                    if ioIJ:
                        chip_in_j += [(id, *ioIJ)]
                        self.chip_in += [(id, *ioIJ)]
                    
                    #### l' entrée K Inv  ###
                ioInKInv = component.get("inv_k_input_pin", [])
                if ioInKInv:
                    ioIKInv = [
                        (col + numPin  - 1 if numPin <= numPinBR else col + (numPinBR - (numPin % numPinBR) ), line + 1 - (numPin // numPinBR),n)
                        for (n,numPin) in sum(ioInKInv, [])
                    ]
                    if ioIKInv:
                        chip_in_inv_k  += [(id, *ioIKInv)]
                        self.chip_in += [(id, *ioIKInv)]
                    
                    #### l' entrée K   ###
                ioInK = component.get("k_input_pin", [])
                if ioInK:
                    ioIK = [
                        (col + numPin  - 1 if numPin <= numPinBR else col + (numPinBR - (numPin % numPinBR) ), line + 1 - (numPin // numPinBR),n)
                        for (n,numPin) in sum(ioInK, [])
                    ]
                    if ioIK:
                        chip_in_k  += [(id, *ioIK)]
                        self.chip_in += [(id, *ioIK)]
                
                    #### l' entrée CE   ###
                ioInCE = component.get("count_enable_pin", [])
                if ioInCE:
                    ioICE = [
                        (col + numPin  - 1 if numPin <= numPinBR else col + (numPinBR - (numPin % numPinBR) ), line + 1 - (numPin // numPinBR),n)
                        for (n,numPin) in sum(ioInCE, [])
                    ]
                    if ioICE:
                        chip_in_ce  += [(id, *ioICE)]
                        self.chip_in += [(id, *ioICE)]
                    
                    #### l' entrée L   ###
                ioInInvL = component.get("inv_load_enable_pin", [])
                if ioInInvL:
                    ioIIL = [
                        (col + numPin  - 1 if numPin <= numPinBR else col + (numPinBR - (numPin % numPinBR) ), line + 1 - (numPin // numPinBR),n)
                        for (n,numPin) in sum(ioInInvL, [])
                    ]
                    if ioIIL:
                        chip_in_inv_L  += [(id, *ioIIL)]
                        self.chip_in += [(id, *ioIIL)]
                    
                    #### l' entrée U   ###
                ioInInvU = component.get("inv_up_down_input_pin", [])
                if ioInInvU:
                    ioIIU = [
                        (col + numPin  - 1 if numPin <= numPinBR else col + (numPinBR - (numPin % numPinBR) ), line + 1 - (numPin // numPinBR),n)
                        for (n,numPin) in sum(ioInInvU, [])
                    ]
                    if ioIIU:
                        chip_in_inv_U  += [(id, *ioIIU)]
                        self.chip_in += [(id, *ioIIU)]
                    
                    #### l' entrée TC   ###
                ioOutTC = component.get("terminal_count_pin", [])
                if ioOutTC:
                    ioOTC = [
                        (col + numPin  - 1 if numPin <= numPinBR else col + (numPinBR - (numPin % numPinBR) ), line + 1 - (numPin // numPinBR),n)
                        for (n,numPin) in sum(ioOutTC, [])
                    ]
                    if ioOTC:
                        chip_out_TC  += [(id, *ioOTC)]
                        self.chip_out += [(id, *ioOTC)]
                    
            elif id[:6] == "_wire_":  # [(col1, line1,col2,line2), ...]
                self.wire += [(id, *component["coord"][0])]
            elif id[:4] == "_io_":  # [(col1, line1,col2,line2), ...]
                (col, line) = component["coord"][0][0], component["coord"][0][1]
                ioZone = deepcopy(self.board.sketcher.matrix[f"{col},{line}"]["link"])
                if component["type"] == INPUT or component["type"] == CLOCK:
                    self.io_in += [(id, [ioZone])]
                else:
                    self.io_out += [(id, [ioZone])]
        print(f"func= {self.func}\n")
        print(f"pwrChip= {self.pwrChip}\n")
        print(f"wire = {self.wire}")
        print(f"pwr = {self.pwrs}")
        print(f"io_in = {self.io_in}")
        print(f"io_out = {self.io_out}")
        print(f"chip_in = {self.chip_in}")
        print(f"chip_out = {self.chip_out}")
        for pwr in self.pwrs:
            (col, line, p) = pwr
            if p == "-":
                   self.pwrM = deepcopy(self.board.sketcher.matrix[f"{col},{line}"]["link"])
            else:  self.pwrP = deepcopy(self.board.sketcher.matrix[f"{col},{line}"]["link"])
        for w in self.wire:
            id,c1,l1,c2,l2 = w
            if self.is_linked_to(self.pwrM, (c1, l1)):
                    self.pwrM += deepcopy(self.board.sketcher.matrix[f"{c2},{l2}"]["link"])
            elif  self.is_linked_to(self.pwrP, (c1, l1)):  
                    self.pwrP += deepcopy(self.board.sketcher.matrix[f"{c2},{l2}"]["link"])
            elif w not in self.wireNotUsed: 
                self.wireNotUsed += [w] #deepcopy(self.board.sketcher.matrix[f"{c2},{l2}"]["link"])
            if self.is_linked_to(self.pwrM, (c2, l2)):
                    self.pwrM += deepcopy(self.board.sketcher.matrix[f"{c2},{l2}"]["link"])
            elif  self.is_linked_to(self.pwrP, (c2, l2)):  
                    self.pwrP += deepcopy(self.board.sketcher.matrix[f"{c2},{l2}"]["link"])
            elif w not in self.wireNotUsed:  
                 self.wireNotUsed += [w] #deepcopy(self.board.sketcher.matrix[f"{c2},{l2}"]["link"])
            again = True
            while again and len(self.wireNotUsed)>0:
                again = False
                for wused in self.wireNotUsed[:]:
                    id,cu1,lu1,cu2,lu2 = wused
                    if self.is_linked_to(self.pwrM, (cu1, lu1)):
                            self.pwrM += deepcopy(self.board.sketcher.matrix[f"{cu2},{lu2}"]["link"])
                            self.wireNotUsed.remove(wused)
                            again = True
                    elif  self.is_linked_to(self.pwrP, (cu1, lu1)):  
                            self.pwrP += deepcopy(self.board.sketcher.matrix[f"{cu2},{lu2}"]["link"])
                            self.wireNotUsed.remove(wused)
                            again = True
                    
                    if self.is_linked_to(self.pwrM, (cu2, lu2)):
                            self.pwrM += deepcopy(self.board.sketcher.matrix[f"{cu1},{lu1}"]["link"])
                            if not again:
                                self.wireNotUsed.remove(wused)
                            again = True
                    elif  self.is_linked_to(self.pwrP, (cu2, lu2)):  
                            self.pwrP += deepcopy(self.board.sketcher.matrix[f"{cu1},{lu1}"]["link"])
                            if not again:
                                 self.wireNotUsed.remove(wused)
                            again = True
                    if again:
                        if (self.is_linked_to(self.pwrP, (cu1, lu1)) and self.is_linked_to(self.pwrM, (cu1, lu1))) or \
                                (self.is_linked_to(self.pwrP, (cu2, lu2)) and self.is_linked_to(self.pwrM, (cu2, lu2))):
                            self.pwrCC += [wused]
                            #print(f"CC dans le cable {wused}")                    
            if (self.is_linked_to(self.pwrP, (c1, l1)) and self.is_linked_to(self.pwrM, (c1, l1))) or \
                    (self.is_linked_to(self.pwrP, (c2, l2)) and self.is_linked_to(self.pwrM, (c2, l2))):
                    self.pwrCC += [w]
                    #print(f"CC dans le cable {w}")
        #pwrM.clear()
        #pwrP.clear()
    ###############   Verification des chip sur pwr + #####################
        for chip in self.pwrChip["+"]:
            id, col_pin, line_pin = chip
            if self.is_linked_to(self.pwrP, (col_pin, line_pin)):
                  if id not in self.pwrChip["pwrConnected"]:
                    self.pwrChip["pwrConnected"].append((id,"+"))
            elif self.is_linked_to(self.pwrM, (col_pin, line_pin)):
                  if id not in self.pwrChip["pwrMissConnected"]:
                    self.pwrChip["pwrMissConnected"].append((id,"+"))
            elif id not in self.pwrChip["pwrNotConnected"]:
                    self.pwrChip["pwrNotConnected"].append((id,"+"))
    ###############   Verification des chip sur pwr - #####################
        for chip in self.pwrChip["-"]:
            id, col_pin, line_pin = chip
            if self.is_linked_to(self.pwrM, (col_pin, line_pin)):
                  if id not in self.pwrChip["pwrConnected"]:
                    self.pwrChip["pwrConnected"].append((id,"-"))
            elif self.is_linked_to(self.pwrP, (col_pin, line_pin)):
                  if id not in self.pwrChip["pwrMissConnected"]:
                    self.pwrChip["pwrMissConnected"].append((id,"-"))
            elif id not in self.pwrChip["pwrNotConnected"]:
                    self.pwrChip["pwrNotConnected"].append((id,"-"))
    ###############   Verification des chip_out sur pwr #####################
        for chipAllio in self.chip_out:
            id = chipAllio[0]
            for chipio in chipAllio[1:]:
                c1,l1, *n = chipio
                if self.is_linked_to(self.pwrM, (c1, l1)):
                    self.chip_ioCC += [(id, chipio)]
                elif self.is_linked_to(self.pwrP, (c1, l1)):
                    self.chip_ioCC += [(id,chipio)]
                else:
                    self.chip_ioOK += [(id,chipio)]
                    ###############   Verification des chip_out sur  io_in #####################
                for ioin in self.io_in:
                    id, [ioInZone] = ioin
                    if self.is_linked_to(ioInZone, (c1, l1)):
                        self.io_outCC += [ioin[0]]
                    
     ###############   Verification des io_in sur pwr #####################
        for ioin in self.io_in:
            #c1, l1 = ioin[1][0], ioin[1][1]
            id, ioInZone = ioin
            [(c1,l1,c2,l2)] = ioInZone[0]
            inChipInWire = False
            if self.is_linked_to(self.pwrM, (c1, l1)):
                inChipInWire = True
                if ioin[0] not in self.io_outCC:
                    self.io_outCC += [ioin[0]]
            elif self.is_linked_to(self.pwrP, (c1, l1)): 
                inChipInWire = True
                if ioin[0] not in self.io_outCC:
                    self.io_outCC += [ioin[0]]
            if not inChipInWire:
                ciw = deepcopy(self.board.sketcher.matrix[f"{c1},{l1}"]["link"])
                again = True
                while again and len(self.wireNotUsed)>0:
                    again = False
                    for wused in self.wireNotUsed[:]:
                        id,cu1,lu1,cu2,lu2 = wused
                        if self.is_linked_to(ciw, (cu1, lu1)):
                                ciw += deepcopy(self.board.sketcher.matrix[f"{cu2},{lu2}"]["link"])
                                self.wireNotUsed.remove(wused)
                                again = True
                        elif  self.is_linked_to(ciw, (cu2, lu2)):  
                                ciw += deepcopy(self.board.sketcher.matrix[f"{cu1},{lu1}"]["link"])
                                self.wireNotUsed.remove(wused)
                                again = True
                        elt = (ioin[0], ciw)
                        if not elt in self.chip_in_wire:
                            self.chip_in_wire += [elt]
                    
        ###############   Verification des self.chip_out sur chip_out #####################
        for chipAllio in self.chip_out:
            id = chipAllio[0]
            inChipOutWire = False
            for chipio in chipAllio[1:]:
                (c1,l1, *n) = chipio
                for cow in self.chip_out_wire:
                    if self.is_linked_to(cow, (c1, l1)):
                        inChipOutWire = True
                        if chipio not in self.chip_outCC:
                            self.chip_outCC += [(id,chipio)] 
                if not inChipOutWire:
                    cow = deepcopy(self.board.sketcher.matrix[f"{c1},{l1}"]["link"])
                    again = True
                    while again and len(self.wireNotUsed)>0:
                        again = False
                        for wused in self.wireNotUsed[:]:
                            id,cu1,lu1,cu2,lu2 = wused
                            if self.is_linked_to(cow, (cu1, lu1)):
                                    cow += deepcopy(self.board.sketcher.matrix[f"{cu2},{lu2}"]["link"])
                                    self.wireNotUsed.remove(wused)
                                    again = True
                                    if not cow in self.chip_out_wire:
                                        self.chip_out_wire += [cow]
                            elif  self.is_linked_to(cow, (cu2, lu2)):  
                                    cow += deepcopy(self.board.sketcher.matrix[f"{cu1},{lu1}"]["link"])
                                    self.wireNotUsed.remove(wused)
                                    again = True
                                    if not cow in self.chip_out_wire:
                                        self.chip_out_wire += [cow]
                
        ################# Redefinir les zones des io_out avec les cables non utilisés ##############
        for n,ioOut in enumerate(self.io_out):
            id, [ioOutZone] = ioOut
            c1,l1,c2,l2 = ioOutZone[0]
            ioOutZoneWire = []
            inIoOutZoneWire = False
            for cow in self.wireNotUsed:   # self.chip_out_wire
                cow = [(cow[1:])]
                if self.is_linked_to(cow, (c1, l1)):
                    inIoOutZoneWire = True
                    ioOutZoneWire += [cow]
            if inIoOutZoneWire:
                self.io_out[n] =  (id,ioOutZoneWire)
                
        # ################ Redefinir les zones des chip_out avec les cables non utilisés ##############
        # for chipO in self.chip_out:
        #     id = chipO[0]
        #     for co in chipO[1:]:
        #         for        

        if not self.pwrCC and not self.pwrChip["pwrMissConnected"] and not self.chip_ioCC \
                        and not self.io_outCC and not self.chip_outCC and not self.in_outOC:
            print("vérification du circuit fermé")
            self.script = ""
            params ={
                        "chip_select":chip_select, 
                        "chip_out_inv":chip_out_inv, 
                        "chip_in_enable":chip_in_enable, 
                        "chip_in_enable_inv": chip_in_enable_inv, 
                        "chip_in_clock" : chip_in_clock,
                        "chip_in_inv_reset" : chip_in_inv_reset,
                        "chip_in_inv_set" : chip_in_inv_set,
                        "chip_in_inv_clock" : chip_in_inv_clock,                
                        "chip_in_j" : chip_in_j,
                        "chip_in_k" : chip_in_k,
                        "chip_in_inv_k" : chip_in_inv_k,
                        "count_enable_pin" : chip_in_ce, 
                        "inv_load_enable_pin" : chip_in_inv_L ,
                        "inv_up_down_input_pin" : chip_in_inv_U ,
                        "terminal_count_pin" : chip_out_TC ,                  
                    }
            def io_position(io):
                id,[[p]] = io
                return p[0]
            
                    # "chip_in_address_pins":chip_in_address_pins}
            for no,ioOut in enumerate(sorted(self.io_out, key=lambda io: io_position(io))):
               #self.script += self.mcu_pin[f"O{ioOut[0][4:]}"] + " = "  # f"O{no+1}"
               
               circuitClose, script = self.checkCloseCircuit(ioOut,params)
               if circuitClose :
                        print(f"le circuit est fermée sur la sortie {ioOut}")
                        for s in self.varScript:
                            self.script += s 
                        self.varScript = []
                        self.script += f"O{no+1}" + " = "
                        self.script += f"{script}; "
                        print(f"script temp : {self.script}")
               else:    print(f"le circuit est ouvert sur la sortie {ioOut}")

                                    
        print(f"pwrChipConnected : {self.pwrChip['pwrConnected']}")
        print(f"pwrChipNotConnected : {self.pwrChip['pwrNotConnected']}")
        print(f"pwrChipMissConnected : {self.pwrChip['pwrMissConnected']}")
        print(f"wireNotUsed : {self.wireNotUsed}")
        print(f"pwrCC : {self.pwrCC}")
        print(f"chip_ioCC : {self.chip_ioCC}")
        print(f"chip_ioOK : {self.chip_ioOK}")
        print(f"io_outCC : {self.io_outCC}")
        print(f"chip_outCC : {self.chip_outCC}")
        print(f"in_outOC : {self.in_outOC}")
        print(f"chip_out_wire : {self.chip_out_wire}")
        print(f"chip_in_wire : {self.chip_in_wire}")
        print(f"chip_select : {chip_select}")
        print(f"chip_out_inv : {chip_out_inv}")
        print(f"chip_in_enable : {chip_in_enable}")
        print(f"chip_in_enable_inv : {chip_in_enable_inv}")
        print(f"map pin mcu : {self.mcu_pin}")
        print(f"script final : {self.script}")<|MERGE_RESOLUTION|>--- conflicted
+++ resolved
@@ -1075,13 +1075,8 @@
                                             if c == inFunc:
                                                 constKey = "iU"
                                                 
-<<<<<<< HEAD
                                         #inFuncConst += [{constKey:self.mcu_pin[f"I{id[4:]}"], "num":n, "numO":no}] # [self.mcu_pin[f"I{id[4:]}"]] # ici ajouter n 
                                         inFuncConst += [{constKey:f"I{n_io+1}", "num":n_io, "numO":no}] # [self.mcu_pin[f"I{id[4:]}"]] # ici ajouter n 
-=======
-                                        #inFuncConst += [{constKey:self.mcu_pin[f"I{id[4:]}"], "num":n, 'numO':no}] # [self.mcu_pin[f"I{id[4:]}"]] # ici ajouter n 
-                                        inFuncConst += [{constKey:f"I{n+1}", "num":n, 'numO':no}] # [self.mcu_pin[f"I{id[4:]}"]] # ici ajouter n 
->>>>>>> 40085ee8
                                         findIn = True
                                         print("connecté à une ENTRÉE EXTERNE")
                                         break
@@ -1132,13 +1127,8 @@
                                             if c == inFunc:
                                                 constKey = "iU"
                                                 
-<<<<<<< HEAD
                                         #inFuncConst += [{constKey:self.mcu_pin[f"I{id[4:]}"], "num":n, "numO":no}]
                                         inFuncConst += [{constKey:f"I{n_io+1}", "num":n_io, "numO":no}]
-=======
-                                        #inFuncConst += [{constKey:self.mcu_pin[f"I{id[4:]}"], "num":n, 'numO':no}]
-                                        inFuncConst += [{constKey:f"I{n+1}", "num":n, 'numO':no}]
->>>>>>> 40085ee8
                                         findIn = True
                                         print("connecté à une ENTRÉE EXTERNE par cable") # ici ajouter n {'val':self.mcu_pin[f"I{id[4:]}"], "num":n}
                                         break
