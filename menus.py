# Menus.py

import tkinter as tk
from tkinter import messagebox, filedialog, ttk
import json
<<<<<<< HEAD
from dataCDLT import current_dict_circuit
=======
import serial.tools.list_ports
>>>>>>> 11135308

class Menus:
    def __init__(self, parent, canvas, board, component_data, model, current_dict_circuit, zoom_function,sketcher=None):
        """
        Initializes the custom menu bar.

        Parameters:
        - parent (tk.Tk or tk.Frame): The main window or parent frame.
        - canvas (tk.Canvas): The canvas widget for drawing circuits.
        - board (Breadboard): The Breadboard instance.
        - component_data (ComponentData): The ComponentData instance.
        - model (list): The model data for the circuit.
        - current_dict_circuit (dict): The current circuit data.
        - zoom_function (callable): The zoom function to adjust the canvas.
        """
        self.parent = parent
        self.canvas = canvas
        self.board = board
        self.component_data = component_data
        self.model = model
        self.current_dict_circuit = current_dict_circuit
        self.zoom = zoom_function
<<<<<<< HEAD
        self.sketcher = sketcher
=======
        self.com_port = None
>>>>>>> 11135308

        # Create the menu bar frame (do not pack here)
        self.menu_bar = tk.Frame(parent, bg="#333333")

        # Define menu items and their corresponding dropdown options
        self.menus = {
            "Fichier": ["Nouveau", "Ouvrir", "Enregistrer", "Quitter"],
            "Circuit": ["Vérification","Téléverser"],
            "Controllers": ["Arduino", "ESP32","STM32"],
            "Ports": ["Configurer le port série"],
            "Help": ["Documentation", "A propos"]
        }

        # Mapping menu labels to their handler functions
        self.menu_commands = {
            "Nouveau": self.new_file,
            "Ouvrir": self.open_file,
            "Enregistrer": self.save_file,
            "Quitter": self.parent.quit,
            "Vérification": self.checkCircuit,
            "Arduino": self.Arduino,
            "ESP32": self.ESP32,
            "Configurer le port série": self.configure_ports,
            "Documentation": self.open_documentation,
            "A propos": self.about
        }

        # Create each menu button and its dropdown
        for menu_name, options in self.menus.items():
            self.create_menu(menu_name, options)

        # Bind to parent to close dropdowns when clicking outside
        self.parent.bind("<Button-1>", self.close_dropdown)

    def create_menu(self, menu_name, options):
        """
        Creates a menu button with a dropdown.

        Parameters:
        - menu_name (str): The name of the top-level menu (e.g., "File").
        - options (list): List of options under the menu.
        """
        # Create the menu button
        btn = tk.Button(
            self.menu_bar,
            text=menu_name,
            bg="#333333",
            fg="blue",
            activebackground="#444444",
            activeforeground="blue",
            highlightbackground="#333333",  # Border color when inactive
            highlightcolor="#444444",       # Border color when active
            bd=0,
            padx=10,
            pady=5,
            font=("FiraCode-Bold", 12),
            command=lambda m=menu_name: self.toggle_dropdown(m)
        )
        btn.pack(side="left")

        # Create the dropdown frame
        dropdown = tk.Frame(self.parent, bg="#333333", bd=1, relief="solid")

        # Calculate dropdown height based on number of options
        button_height = 30  # Approximate height of each dropdown button
        dropdown_height = button_height * len(options)
        dropdown.place(x=0, y=0, width=150, height=dropdown_height)  # Initial size based on options
        dropdown.place_forget()  # Hide initially

        # Populate the dropdown with menu options
        for option in options:
            option_btn = tk.Button(
                dropdown,
                text=option,
                bg="#333333",
                fg="blue",
                activebackground="#444444",
                activeforeground="blue",
                highlightbackground="#333333",  # Border color when inactive
                highlightcolor="#444444",       # Border color when active
                bd=0,
                anchor="w",
                padx=20,
                pady=5,
                font=("FiraCode-Bold", 12),
                command=self.menu_commands.get(option, lambda: print(f"{option} selected"))
            )
            option_btn.pack(fill="x")

        # Attach the dropdown to the button
        btn.dropdown = dropdown

    def toggle_dropdown(self, menu_name):
        """
        Toggles the visibility of the dropdown menu corresponding to the given menu name.
        Hides other dropdowns when one is opened.

        Parameters:
        - menu_name (str): The name of the menu to toggle.
        """
        for child in self.menu_bar.winfo_children():
            if isinstance(child, tk.Button) and hasattr(child, 'dropdown'):
                if child['text'] == menu_name:
                    if child.dropdown.winfo_ismapped():
                        child.dropdown.place_forget()
                    else:
                        # Position the dropdown below the button
                        btn_x = child.winfo_rootx() - self.parent.winfo_rootx()
                        btn_y = child.winfo_rooty() - self.parent.winfo_rooty() + child.winfo_height()
                        child.dropdown.place(x=btn_x, y=btn_y, width=150)
                        print(f"Opened dropdown for {menu_name}")
                        child.dropdown.lift()  # Ensure dropdown is on top
                else:
                    child.dropdown.place_forget()

    def is_descendant(self, widget, parent):
        """
        Checks if a widget is a descendant of a parent widget.

        Parameters:
        - widget (tk.Widget): The widget to check.
        - parent (tk.Widget): The parent widget.

        Returns:
        - bool: True if widget is a descendant of parent, else False.
        """
        while widget:
            if widget == parent:
                return True
            widget = widget.master
        return False

    def close_dropdown(self, event):
        """
        Closes all dropdown menus when clicking outside the menu bar or dropdowns.

        Parameters:
        - event (tk.Event): The event object.
        """
        if not self.is_descendant(event.widget, self.menu_bar) and not any(
            self.is_descendant(event.widget, child.dropdown) for child in self.menu_bar.winfo_children()
            if isinstance(child, tk.Button) and hasattr(child, 'dropdown')
        ):
            for child in self.menu_bar.winfo_children():
                if isinstance(child, tk.Button) and hasattr(child, 'dropdown'):
                    child.dropdown.place_forget()

    # Menu Handler Functions
    def new_file(self):
        """Handler for the 'New' menu item."""
        # Clear the canvas and reset the circuit
        self.canvas.delete("all")
        self.board.fill_matrix_1260_pts()
        self.component_data = ComponentData(ComponentSketcher(self.canvas))
        self.model = self.component_data.circuitTest
        self.zoom(self.canvas, 10.0, self.board, 50, 10, self.model)
        print("New file created.")
        messagebox.showinfo("New File", "A new circuit has been created.")

    def open_file(self):
        """Handler for the 'Open' menu item."""
        print("Open File")
        file_path = filedialog.askopenfilename(
            filetypes=[("JSON files", "*.json"), ("All files", "*.*")]
        )
        if file_path:
            try:
                with open(file_path, "r", encoding="utf-8") as file:
                    circuit_data = json.load(file)
                print(f"Circuit loaded from {file_path}")
                # Update current_dict_circuit and redraw the circuit
                self.current_dict_circuit.clear()
                self.current_dict_circuit.update(circuit_data)
                self.zoom(self.canvas, 10.0, self.board, 50, 10, self.model)
                messagebox.showinfo("Open File", f"Circuit loaded from {file_path}")
            except Exception as e:
                print(f"Error loading file: {e}")
                messagebox.showerror("Open Error", f"An error occurred while opening the file:\n{e}")
        else:
            print("Open file cancelled.")

    def save_file(self):
        """Handler for the 'Save' menu item."""
        print("Save File")
        file_path = filedialog.asksaveasfilename(
            defaultextension=".json",
            filetypes=[("JSON files", "*.json"), ("All files", "*.*")]
        )
        if file_path:
            try:
                # Extract the circuit data from current_dict_circuit
                circuit_data = {
                    comp_id: {
                        "XY": comp_data.get("XY"),
                        "type": comp_data.get("type"),
                        "label": comp_data.get("label"),
                        "btnMenu": comp_data.get("btnMenu"),
                        # Add other necessary attributes
                    }
                    for comp_id, comp_data in self.current_dict_circuit.items()
                }
                # Save the data to a JSON file
                with open(file_path, "w", encoding="utf-8") as file:
                    json.dump(circuit_data, file, indent=4)
                print(f"Circuit saved to {file_path}")
                messagebox.showinfo("Save Successful", f"Circuit saved to {file_path}")
            except Exception as e:
                print(f"Error saving file: {e}")
                messagebox.showerror("Save Error", f"An error occurred while saving the file:\n{e}")
        else:
            print("Save file cancelled.")

    def Arduino(self):
        """Handler for the 'Arduino' menu item."""
        print("Arduino")
        messagebox.showinfo("Arduino", "Arduino choice functionality not implemented yet.")

    def ESP32(self):
        """Handler for the 'ESP32' menu item."""
        print("ESP32")
        messagebox.showinfo("ESP32", "ESP32 choice functionality not implemented yet.")

    def configure_ports(self):
        """Handler for the 'Configure Ports' menu item."""
        print("Configure Ports")
        

        options = [comport.device for comport in serial.tools.list_ports.comports()]
        if len(options) == 0:
            message = "No COM ports available. Please connect a device and try again."
            print(message)
            messagebox.showwarning("No COM Ports", message)
        else:
            # Create a new top-level window for the dialog
            dialog = tk.Toplevel(self.parent)
            dialog.title("Configure Ports")

            # Set the size and position of the dialog
            dialog.geometry("300x150")

            # Create a label for the combobox
            label = tk.Label(dialog, text="Select an option:")
            label.pack(pady=10)
            # Create a combobox with the options
            combobox = ttk.Combobox(dialog, values=options)
            combobox.pack(pady=10)

            # Create a button to confirm the selection
            def confirm_selection():
                selected_option = combobox.get()
                print(f"Selected option: {selected_option}")
                self.com_port = selected_option
                dialog.destroy()

            confirm_button = tk.Button(dialog, text="Confirm", command=confirm_selection)
            confirm_button.pack(pady=10)


    def open_documentation(self):
        """Handler for the 'Documentation' menu item."""
        print("Open Documentation")
        messagebox.showinfo("Documentation", "Documentation not available yet.")

    def about(self):
        """Handler for the 'About' menu item."""
        print("About this software")
        messagebox.showinfo("About", "ArduinoLogique v1.0\nSimulateur de circuits logiques")
        
    def checkCircuit(self):
        print("Lancer la vérification")
        func =[]
        for id, chip in current_dict_circuit.items():
            if id[:6] == "_chip_":
                (x, y) = chip["pinUL_XY"]
                numPinUL = chip["pinCount"] // 2
                (real_x,real_y),(col,line) = self.sketcher.find_nearest_grid_chip(x,y)
                for io in chip["io"]:  #  [([(ce1, le1), ...], "&", [(cs1, ls1), (cs2, ls2), ...]), ...]
                    print(f"ce1-ce2, func, cs1:({io[0][0]}-{io[0][1]} , {chip["symbScript"]} , {io[1][0]})")
                    <|MERGE_RESOLUTION|>--- conflicted
+++ resolved
@@ -3,11 +3,11 @@
 import tkinter as tk
 from tkinter import messagebox, filedialog, ttk
 import json
-<<<<<<< HEAD
+#<<<<<<< HEAD
 from dataCDLT import current_dict_circuit
-=======
+#=======
 import serial.tools.list_ports
->>>>>>> 11135308
+#>>>>>>> 111353088d7b042fcb1ec0d1a7a8920073a0c7c7
 
 class Menus:
     def __init__(self, parent, canvas, board, component_data, model, current_dict_circuit, zoom_function,sketcher=None):
@@ -30,11 +30,8 @@
         self.model = model
         self.current_dict_circuit = current_dict_circuit
         self.zoom = zoom_function
-<<<<<<< HEAD
         self.sketcher = sketcher
-=======
         self.com_port = None
->>>>>>> 11135308
 
         # Create the menu bar frame (do not pack here)
         self.menu_bar = tk.Frame(parent, bg="#333333")
