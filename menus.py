"""
This module defines the `Menus` class for creating a custom menu bar in a Tkinter application.
The menu bar includes options for file operations, controller selection, port configuration, and help documentation.
"""

from copy import deepcopy

from dataclasses import dataclass
import os
import tkinter as tk
import json
import subprocess
import platform
import serial.tools.list_ports  # type: ignore

from breadboard import Breadboard

<<<<<<< HEAD
from dataCDLT import INPUT, OUTPUT

if os.name == "darwin":
    from tkinter import messagebox, filedialog, ttk
    from tkmacosx import Button # type: ignore
else:
    from tkinter import Button, messagebox, filedialog, ttk
=======
from dataCDLT import INPUT, OUTPUT, USED, CLOCK
>>>>>>> 7bf0af56

MICROCONTROLLER_PINS = {
    "Arduino Mega": {
        "input_pins": [22, 23, 24, 25, 26, 27, 28, 29],
        "output_pins": [32, 33, 34, 35, 36, 37],
        "clock_pin": 2,
    },
    "Arduino Uno": {
        "input_pins": [2, 3, 4, 5, 6, 7, 8, 9],
        "output_pins": [10, 11, 12, 13],
        "clock_pin": 2,
    },
    "Arduino Micro": {
        "input_pins": [2, 3, 4, 5, 6, 7, 8, 9],
        "output_pins": [10, 11, 12, 13],
        "clock_pin": 2,
    },
    "Arduino Mini": {
        "input_pins": [2, 3, 4, 5, 6, 7, 8, 9],
        "output_pins": [10, 11, 12, 13],
        "clock_pin": 2,
    },
    "STM32": {
        "input_pins": ["PA0", "PA1", "PA2", "PA3", "PB0", "PB1", "PB2", "PB3"],
        "output_pins": ["PC0", "PC1", "PC2", "PC3", "PC4", "PC5"],
        "clock_pin": "PA0",
    },
    "NodeMCU ESP8266": {
        "input_pins": ["D1", "D2", "D3", "D4", "D5", "D6", "D7", "D8"],
        "output_pins": ["D0", "D1", "D2", "D3", "D4", "D5"],
        "clock_pin": "D2",
    },
    "NodeMCU ESP32": {
        "input_pins": [32, 33, 34, 35, 25, 26, 27, 14],
        "output_pins": [23, 22, 21, 19, 18, 5],
        "clock_pin": 2,
    },
}


@dataclass
class SerialPort:
    """Data class representing the info for a serial port."""

    com_port: str | None
    """The COM port to connect to."""
    baud_rate: int
    """The baud rate for the port."""
    timeout: int
    """The timeout for the port."""
    connection: serial.Serial | None
    """The serial connection object."""


class Menus:
    """
    Menus class for creating a custom menu bar in a Tkinter application.
    Attributes:
        parent (tk.Tk | tk.Frame): The main window or parent frame.
        canvas (tk.Canvas): The canvas widget for drawing circuits.
        board (Breadboard): The Breadboard instance.
        current_dict_circuit (dict): The current circuit data.
        com_port (str | None): The selected COM port.
    """

    def __init__(
        self,
        parent: tk.Tk | tk.Frame,
        canvas: tk.Canvas,
        board: Breadboard,
        current_dict_circuit: dict,
    ):
        """
        Initializes the custom menu bar.

        Parameters:
        - parent (tk.Tk or tk.Frame): The main window or parent frame.
        - canvas (tk.Canvas): The canvas widget for drawing circuits.
        - board (Breadboard): The Breadboard instance.
        """
        self.parent: tk.Tk | tk.Frame = parent
        """The main window or parent frame."""
        self.canvas: tk.Canvas = canvas
        """The canvas widget for drawing circuits."""
        self.board: Breadboard = board
        """The Breadboard instance."""
        self.current_dict_circuit: dict = current_dict_circuit
        """The current circuit data."""
        self.com_port: str | None = None
        """The selected COM port."""
        self.selected_microcontroller = None
        """The selected microcontroller."""

        self.menu_bar = tk.Frame(parent, bg="#333333")
        """The frame containing the menu bar buttons."""

        self.serial_port = SerialPort(None, 115200, 1, None)
        """The serial port configuration."""

        # Define menu items and their corresponding dropdown options
        menus = {
            "Fichier": ["Nouveau", "Ouvrir", "Enregistrer", "Quitter"],
            "Microcontrôleur": ["Choisir un microcontrôleur", "Table de correspondance", "Configurer le port série"],
            "Exporter": ["Vérifier", "Téléverser"],
            "Aide": ["Documentation", "À propos"],
        }

        menu_commands = {
            "Nouveau": self.new_file,
            "Ouvrir": self.open_file,
            "Enregistrer": self.save_file,
            "Quitter": self.parent.quit,
            "Configurer le port série": self.configure_ports,
            "Table de correspondance": self.show_correspondence_table,
            "Choisir un microcontrôleur": self.select_microcontroller,
            "Documentation": self.open_documentation,
            "À propos": self.about,
        }

        for menu_name, options in menus.items():
            self.create_menu(menu_name, options, menu_commands)

        # Display selected microcontroller label
        self.microcontroller_label = tk.Label(
            self.menu_bar,
            text="(Aucun microcontrôleur n'est choisi)",
            bg="#333333",
            fg="white",
            font=("FiraCode-Bold", 12),
        )
        self.microcontroller_label.pack(side="right", padx=10)

        # Bind to parent to close dropdowns when clicking outside
        self.parent.bind("<Button-1>", self.close_dropdown, add="+")
        self.canvas.bind("<Button-1>", self.close_dropdown, add="+")

    def select_microcontroller(self):
        """Handler for microcontroller selection."""
        # Create a new top-level window for the dialog
        dialog = tk.Toplevel(self.parent)
        dialog.title("Choisir un microcontrôleur")

        # Set the size and position of the dialog
        dialog.geometry("300x150")

        # Create a label for the combobox
        label = tk.Label(dialog, text="Choisir:")
        label.pack(pady=10)
        available_microcontrollers = list(MICROCONTROLLER_PINS.keys())
        # Create a combobox with the options
        combobox = ttk.Combobox(dialog, values=available_microcontrollers)
        combobox.pack(pady=10)

        # Create a button to confirm the selection
        def confirm_selection():
            selected_option = combobox.get()
            print(f"Selected option: {selected_option}")
            self.selected_microcontroller = selected_option
            print(f"{selected_option} selected.")
            # Update the label text
            self.microcontroller_label.config(text=self.selected_microcontroller)
            dialog.destroy()

<<<<<<< HEAD
        confirm_button = Button(dialog, text="Confirm", command=confirm_selection)
=======
        confirm_button = tk.Button(dialog, text="Confirmer", command=confirm_selection)
>>>>>>> 7bf0af56
        confirm_button.pack(pady=10)

    def show_correspondence_table(self):
        """Displays the correspondence table between pin_io objects and microcontroller pins in a table format."""
        if self.selected_microcontroller is None:
            messagebox.showwarning("Aucun microcontrôleur sélectionné", "Veuillez d'abord sélectionner un microcontrôleur.")
            return

        pin_mappings = MICROCONTROLLER_PINS.get(self.selected_microcontroller)
        if not pin_mappings:
            messagebox.showerror("Erreur", f"Aucun mappage de broches trouvé pour {self.selected_microcontroller}.")
            return

        input_pins = pin_mappings["input_pins"]
        output_pins = pin_mappings["output_pins"]

        # Gather pin_io objects from current_dict_circuit
        pin_ios = [value for key, value in self.current_dict_circuit.items() if key.startswith("_io_")]

        # Separate pin_ios into inputs, outputs, and clocks
        input_pin_ios = [pin for pin in pin_ios if pin["type"] == INPUT]
        output_pin_ios = [pin for pin in pin_ios if pin["type"] == OUTPUT]
        clock_pin_ios = [pin for pin in pin_ios if pin["type"] == CLOCK]

        # Ensure only one CLOCK type
        if len(clock_pin_ios) > 1:
            messagebox.showerror("Erreur d'horloge", "Une seule HORLOGE est autorisée.")
            return

        # Check pin counts
        if len(input_pin_ios) > len(input_pins):
            messagebox.showerror(
                "Trop d'entrées",
                f"Vous avez {len(input_pin_ios)} broches d'entrée, mais seulement "
                f"{len(input_pins)} broches d'entrée disponibles sur le microcontrôleur.",
            )
            return
        if len(output_pin_ios) > len(output_pins):
            messagebox.showerror(
                "Trop de sorties",
                f"Vous avez {len(output_pin_ios)} broches de sortie, mais seulement "
                f"{len(output_pins)} broches de sortie disponibles sur le microcontrôleur.",
            )
            return

        # Create a new window for the correspondence table
        table_window = tk.Toplevel(self.parent)
        table_window.title("Correspondence Table")
        table_window.geometry("500x350")

        # Create a Treeview widget for the table
        tree = ttk.Treeview(table_window, columns=("ID", "Type", "MCU Pin"), show="headings", height=15)
        tree.pack(expand=True, fill="both", padx=10, pady=10)

        # Define columns and headings
        tree.column("ID", anchor="center", width=120)
        tree.column("Type", anchor="center", width=120)
        tree.column("MCU Pin", anchor="center", width=120)
        tree.heading("ID", text="Pin IO ID")
        tree.heading("Type", text="Type")
        tree.heading("MCU Pin", text="MCU Pin")

        # Populate the table with input, output, and clock pin mappings
        for idx, pin_io in enumerate(input_pin_ios):
            mcu_pin = input_pins[idx]
            pin_number = pin_io["id"].split("_")[-1]
            tree.insert("", "end", values=(pin_number, "Input", mcu_pin))

        for idx, pin_io in enumerate(output_pin_ios):
            mcu_pin = output_pins[idx]
            pin_number = pin_io["id"].split("_")[-1]
            tree.insert("", "end", values=(pin_number, "Output", mcu_pin))

        if clock_pin_ios:
            clock_pin = pin_mappings["clock_pin"]
            pin_number = clock_pin_ios[0]["id"].split("_")[-1]
            tree.insert("", "end", values=(pin_number, "clk input", clock_pin))

        # Add a scrollbar if the list gets too long
        scrollbar = ttk.Scrollbar(table_window, orient="vertical", command=tree.yview)
        tree.configure(yscroll=scrollbar.set)
        scrollbar.pack(side="right", fill="y")

        # Show the table in the new window
        table_window.transient(self.parent)  # Set to be on top of the parent window
        table_window.grab_set()  # Prevent interaction with the main window until closed
        table_window.mainloop()

    def create_menu(self, menu_name, options, menu_commands):
        """
        Creates a menu button with a dropdown.

        Parameters:
        - menu_name (str): The name of the top-level menu (e.g., "File").
        - options (list): List of options under the menu.
        """
        # Create the menu button
        btn = Button(
            self.menu_bar,
            text=menu_name,
            bg="#333333",
            fg="white",
            activebackground="#444444",
            activeforeground="white",
            bd=0,
            padx=10,
            pady=5,
            font=("FiraCode-Bold", 12),
            command=lambda m=menu_name: self.toggle_dropdown(m),
            borderwidth=0,
            highlightthickness=0,
        )
        btn.pack(side="left")

        # Create the dropdown frame
        dropdown = tk.Frame(self.parent, bg="#333333", bd=1, relief="solid", width=250)

        # Calculate dropdown height based on number of options
        button_height = 30  # Approximate height of each dropdown button
        dropdown_height = button_height * len(options)
        dropdown.place(x=0, y=0, width=250, height=dropdown_height)  # Initial size based on options
        dropdown.place_forget()  # Hide initially

        def select_menu_item(option):
            """Wrapper function to close dropdown and execute the menu command."""
            self.close_dropdown(None)
            menu_commands.get(option, lambda: print(f"{option} selected"))()

        # Populate the dropdown with menu options
        for option in options:
            option_btn = Button(
                dropdown,
                text=option,
                bg="#333333",
                fg="white",
                activebackground="#444444",
                activeforeground="white",
                bd=0,
                anchor="w",
                width=250,
                padx=20,
                pady=5,
                font=("FiraCode-Bold", 12),
                command=lambda o=option: select_menu_item(o),
                borderwidth=0,
                highlightthickness=0,
            )
            option_btn.pack(fill="both")

        # Attach the dropdown to the button
        btn.dropdown = dropdown

    def toggle_dropdown(self, menu_name):
        """
        Toggles the visibility of the dropdown menu corresponding to the given menu name.
        Hides other dropdowns when one is opened.

        Parameters:
        - menu_name (str): The name of the menu to toggle.
        """
        for child in self.menu_bar.winfo_children():
            if isinstance(child, Button) and hasattr(child, "dropdown"):
                if child["text"] == menu_name:
                    if child.dropdown.winfo_ismapped():
                        child.dropdown.place_forget()
                    else:
                        # Position the dropdown below the button
                        btn_x = child.winfo_rootx() - self.parent.winfo_rootx()
                        btn_y = child.winfo_rooty() - self.parent.winfo_rooty() + child.winfo_height()
                        child.dropdown.place(x=btn_x, y=btn_y, width=250)
                        print(f"Opened dropdown for {menu_name}")
                        child.dropdown.lift()  # Ensure dropdown is on top
                else:
                    child.dropdown.place_forget()

    def is_descendant(self, widget, parent):
        """
        Checks if a widget is a descendant of a parent widget.

        Parameters:
        - widget (tk.Widget): The widget to check.
        - parent (tk.Widget): The parent widget.

        Returns:
        - bool: True if widget is a descendant of parent, else False.
        """
        while widget:
            if widget == parent:
                return True
            widget = widget.master
        return False

    def close_dropdown(self, event):
        """
        Closes all dropdown menus when clicking outside the menu bar or dropdowns.

        Parameters:
        - event (tk.Event): The event object.
        """
        if (
            event is None
            or not self.is_descendant(event.widget, self.menu_bar)
            and not any(
                self.is_descendant(event.widget, child.dropdown)
                for child in self.menu_bar.winfo_children()
                if isinstance(child, Button) and hasattr(child, "dropdown")
            )
        ):
            for child in self.menu_bar.winfo_children():
                if isinstance(child, Button) and hasattr(child, "dropdown"):
                    child.dropdown.place_forget()

    # Menu Handler Functions
    def new_file(self):
        """Handler for the 'New' menu item."""
        # Clear the canvas and reset the circuit
        self.board.sketcher.clear_board()
        self.board.fill_matrix_1260_pts()
        self.board.draw_blank_board_model()

        print("New file created.")
        messagebox.showinfo("Nouveau fichier", "Un nouveau circuit a été créé.")

    def open_file(self):
        """Handler for the 'Open' menu item."""
        print("Open File")
        file_path = filedialog.askopenfilename(filetypes=[("JSON files", "*.json"), ("All files", "*.*")])
        if file_path:
            try:
                with open(file_path, "r", encoding="utf-8") as file:
                    circuit_data = json.load(file)
                print(f"Circuit loaded from {file_path}")
                self.board.sketcher.clear_board()

                x_o, y_o = self.board.sketcher.id_origins["xyOrigin"]
                self.board.sketcher.circuit(x_o, y_o, model=[])

                battery_pos_wire_end = None
                battery_neg_wire_end = None

                for key, val in circuit_data.items():
                    if key == "_battery_pos_wire":
                        battery_pos_wire_end = val['end']
                    elif key == "_battery_neg_wire":
                        battery_neg_wire_end = val['end']

                self.board.draw_blank_board_model(
                    x_o,
                    y_o,
                    battery_pos_wire_end=battery_pos_wire_end,
                    battery_neg_wire_end=battery_neg_wire_end,
                )

                for key, val in circuit_data.items():
                    if "chip" in key:
                        self.load_chip(val)

                    elif "wire" in key and not key.startswith("_battery"):
                        self.load_wire(val)

                    elif "io" in key:
                        self.load_io(val)

                    else:

                        print(f"Unspecified component: {key}")
                messagebox.showinfo("Ouvrir un fichier", f"Circuit chargé depuis {file_path}")
            except Exception as e:
                print(f"Error loading file: {e}")
                messagebox.showerror("Erreur d'ouverture", f"Une erreur s'est produite lors de l'ouverture du fichier:\n{e}")
                raise e
        else:
            print("Open file cancelled.")

    def load_chip(self, chip_data):
        """Load a chip from the given chip_data."""
        x, y = chip_data["XY"]
        model_chip = [
            (
                self.board.sketcher.draw_chip,
                1,
                {
                    **chip_data,
                    "matrix": self.board.sketcher.matrix,
                },
            )
        ]
        self.board.sketcher.circuit(x, y, model=model_chip)
        new_chip_id = self.current_dict_circuit["last_id"]

        (_, _), (column, line) = self.board.sketcher.find_nearest_grid(x, y, matrix=self.board.sketcher.matrix)
        occupied_holes = []
        for i in range(chip_data["pinCount"] // 2):
            # Top row (line 7 or 21)
            hole_id_top = f"{column + i},{line}"
            # Bottom row (line 6 or 20)
            hole_id_bottom = f"{column + i},{line + 1}"
            occupied_holes.extend([hole_id_top, hole_id_bottom])
        self.current_dict_circuit[new_chip_id]["occupied_holes"] = occupied_holes

    def load_wire(self, wire_data):
        """Load a wire from the given wire_data."""
        x_o, y_o = self.board.sketcher.id_origins["xyOrigin"]
        model_wire = [
            (
                self.board.sketcher.draw_wire,
                1,
                {
                    **wire_data,
                    "matrix": self.board.sketcher.matrix,
                },
            )
        ]
        self.board.sketcher.circuit(x_o, y_o, model=model_wire)

    def load_io(self, io_data):
        """Load an input/output component from the given io_data."""
        x_o, y_o = self.board.sketcher.id_origins["xyOrigin"]
        model_io = [
            (
                self.board.sketcher.draw_pin_io,
                1,
                {
                    **io_data,
                    "matrix": self.board.sketcher.matrix,
                },
            )
        ]
        self.board.sketcher.circuit(x_o, y_o, model=model_io)

    def save_file(self):
        """Handler for the 'Save' menu item."""
        print("Save File")
        file_path = filedialog.asksaveasfilename(
            defaultextension=".json", filetypes=[("JSON files", "*.json"), ("All files", "*.*")]
        )
        if file_path:
            try:
                circuit_data = deepcopy(self.current_dict_circuit)

                circuit_data.pop("last_id", None)
                for key, comp_data in circuit_data.items():
                    comp_data.pop("id", None)
                    comp_data.pop("tags", None)
                    if "label" in comp_data:
                        comp_data["label"] = comp_data["type"]
                    if "wire" in key:
                        comp_data.pop("XY", None) # Remove XY, will be recalculated anyway
                    if key == "_battery":
                        comp_data.pop("battery_rect", None)
                # Save the data to a JSON file
                with open(file_path, "w", encoding="utf-8") as file:
                    json.dump(circuit_data, file, indent=4)
                print(f"Circuit saved to {file_path}")
                messagebox.showinfo("Sauvegarde réussie", f"Circuit sauvegardé dans {file_path}")
            except (TypeError, KeyError) as e:
                print(f"Error saving file: {e}")
                messagebox.showerror("Erreur de sauvegarde", f"Une erreur s'est produite lors de la sauvegarde du fichier:\n{e}")
        else:
            print("Save file cancelled.")

    def configure_ports(self):
        """Handler for the 'Configure Ports' menu item."""
        print("Configure Ports")
        options = [comport.device for comport in serial.tools.list_ports.comports()]
        if len(options) == 0:
            message = "No COM ports available. Please connect a device and try again."
            print(message)
            messagebox.showwarning("Pas de ports COM", message)
        else:
            dialog = tk.Toplevel(self.parent)
            dialog.title("Configure Ports")

            dialog.geometry("300x150")

            label = tk.Label(dialog, text="Select an option:")
            label.pack(pady=10)
            combobox = ttk.Combobox(dialog, values=options)
            combobox.pack(pady=10)

            def confirm_selection():
                selected_option = combobox.get()
                print(f"Selected option: {selected_option}")
                self.serial_port.com_port = selected_option
                dialog.destroy()

            confirm_button = Button(dialog, text="Confirm", command=confirm_selection)
            confirm_button.pack(pady=10)

    def open_documentation(self):
        """Handler for the 'Documentation' menu item."""
        file_path = os.path.join(os.path.dirname(__file__), "Assets", "ArduinoLogique_Document_utilisateur.pdf")
        if platform.system() == "Windows":
            subprocess.Popen(["start", file_path], shell=True)
        elif platform.system() == "Darwin":  # macOS
            subprocess.Popen(["open", file_path])
        else:  # Linux and other Unix-like systems
            subprocess.Popen(["xdg-open", file_path])

    def about(self):
        """Handler for the 'About' menu item."""
        print("About this software")
        messagebox.showinfo("À propos", "ArduinoLogique v1.0\nSimulateur de circuits logiques")

    def open_port(self):
        """Handler for the 'Open Port' menu item."""
        try:
            self.serial_port.connection = serial.Serial(
                port=self.serial_port.com_port, baudrate=self.serial_port.baud_rate, timeout=self.serial_port.timeout
            )
            print(f"Port série {self.serial_port.com_port} ouvert avec succès.")
        except serial.SerialException as e:
            print(f"Erreur lors de l'ouverture du port {self.serial_port.com_port}: {e}")

    def send_data(self, data):
        """
        Send a string of data to the microcontroller through the serial port.
        """
        if self.serial_port.connection and self.serial_port.connection.is_open:
            try:
                # Convertir la chaîne en bytes et l'envoyer
                self.serial_port.connection.write(data.encode("utf-8"))
                print(f"Données envoyées: {data}")
            except serial.SerialException as e:
                print(f"Erreur lors de l'envoi des données: {e}")
        else:
            print("Le port série n'est pas ouvert. Impossible d'envoyer les données.")

    def close_port(self):
        """Close the serial port."""
        if self.serial_port.connection and self.serial_port.connection.is_open:
            self.serial_port.connection.close()
            print(f"Port série {self.serial_port.com_port} fermé.")
        else:
            print("Le port série est déjà fermé.")

    def download_script(self, script):
        """Upload the script to the microcontroller through the serial port."""
        self.open_port()
        self.send_data(script)
        self.close_port()<|MERGE_RESOLUTION|>--- conflicted
+++ resolved
@@ -15,17 +15,13 @@
 
 from breadboard import Breadboard
 
-<<<<<<< HEAD
-from dataCDLT import INPUT, OUTPUT
+from dataCDLT import INPUT, OUTPUT, CLOCK
 
 if os.name == "darwin":
     from tkinter import messagebox, filedialog, ttk
-    from tkmacosx import Button # type: ignore
+    from tkmacosx import Button  # type: ignore
 else:
     from tkinter import Button, messagebox, filedialog, ttk
-=======
-from dataCDLT import INPUT, OUTPUT, USED, CLOCK
->>>>>>> 7bf0af56
 
 MICROCONTROLLER_PINS = {
     "Arduino Mega": {
@@ -189,17 +185,15 @@
             self.microcontroller_label.config(text=self.selected_microcontroller)
             dialog.destroy()
 
-<<<<<<< HEAD
-        confirm_button = Button(dialog, text="Confirm", command=confirm_selection)
-=======
-        confirm_button = tk.Button(dialog, text="Confirmer", command=confirm_selection)
->>>>>>> 7bf0af56
+        confirm_button = Button(dialog, text="Confirmer", command=confirm_selection)
         confirm_button.pack(pady=10)
 
     def show_correspondence_table(self):
         """Displays the correspondence table between pin_io objects and microcontroller pins in a table format."""
         if self.selected_microcontroller is None:
-            messagebox.showwarning("Aucun microcontrôleur sélectionné", "Veuillez d'abord sélectionner un microcontrôleur.")
+            messagebox.showwarning(
+                "Aucun microcontrôleur sélectionné", "Veuillez d'abord sélectionner un microcontrôleur."
+            )
             return
 
         pin_mappings = MICROCONTROLLER_PINS.get(self.selected_microcontroller)
@@ -436,9 +430,9 @@
 
                 for key, val in circuit_data.items():
                     if key == "_battery_pos_wire":
-                        battery_pos_wire_end = val['end']
+                        battery_pos_wire_end = val["end"]
                     elif key == "_battery_neg_wire":
-                        battery_neg_wire_end = val['end']
+                        battery_neg_wire_end = val["end"]
 
                 self.board.draw_blank_board_model(
                     x_o,
@@ -463,7 +457,9 @@
                 messagebox.showinfo("Ouvrir un fichier", f"Circuit chargé depuis {file_path}")
             except Exception as e:
                 print(f"Error loading file: {e}")
-                messagebox.showerror("Erreur d'ouverture", f"Une erreur s'est produite lors de l'ouverture du fichier:\n{e}")
+                messagebox.showerror(
+                    "Erreur d'ouverture", f"Une erreur s'est produite lors de l'ouverture du fichier:\n{e}"
+                )
                 raise e
         else:
             print("Open file cancelled.")
@@ -541,7 +537,7 @@
                     if "label" in comp_data:
                         comp_data["label"] = comp_data["type"]
                     if "wire" in key:
-                        comp_data.pop("XY", None) # Remove XY, will be recalculated anyway
+                        comp_data.pop("XY", None)  # Remove XY, will be recalculated anyway
                     if key == "_battery":
                         comp_data.pop("battery_rect", None)
                 # Save the data to a JSON file
@@ -551,7 +547,9 @@
                 messagebox.showinfo("Sauvegarde réussie", f"Circuit sauvegardé dans {file_path}")
             except (TypeError, KeyError) as e:
                 print(f"Error saving file: {e}")
-                messagebox.showerror("Erreur de sauvegarde", f"Une erreur s'est produite lors de la sauvegarde du fichier:\n{e}")
+                messagebox.showerror(
+                    "Erreur de sauvegarde", f"Une erreur s'est produite lors de la sauvegarde du fichier:\n{e}"
+                )
         else:
             print("Save file cancelled.")
 
