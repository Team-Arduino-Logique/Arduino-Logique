--- conflicted
+++ resolved
@@ -13,7 +13,6 @@
 import serial.tools.list_ports  # type: ignore
 
 from breadboard import Breadboard
-<<<<<<< HEAD
 from component_sketch import ComponentSketcher
 from dataCDLT import (
     HORIZONTAL,
@@ -29,8 +28,6 @@
     INPUT,
     OUTPUT,
 )
-=======
-
 from dataCDLT import INPUT, OUTPUT, USED
 
 MICROCONTROLLER_PINS = {
@@ -85,7 +82,6 @@
     connection: serial.Serial | None
     """The serial connection object."""
 
->>>>>>> 7baf92b8
 
 class Menus:
     """
@@ -105,12 +101,9 @@
         canvas: tk.Canvas,
         board: Breadboard,
         current_dict_circuit: dict,
-<<<<<<< HEAD
         zoom_function: Callable,
         sketcher: ComponentSketcher,
 
-=======
->>>>>>> 7baf92b8
     ):
         """
         Initializes the custom menu bar.
@@ -128,23 +121,13 @@
         """The Breadboard instance."""
         self.current_dict_circuit: dict = current_dict_circuit
         """The current circuit data."""
-<<<<<<< HEAD
-        self.zoom: Callable = zoom_function
-        """The zoom function to adjust the canvas."""
         self.sketcher = sketcher
         self.com_port: str | None = None
         """The selected COM port."""
         self.script = ""
         
-        self.baud_rate = 115200
-        self.timeout = 1
-        self.serial_conn = None
-=======
-        self.com_port: str | None = None
-        """The selected COM port."""
         self.selected_microcontroller = None
         """The selected microcontroller."""
->>>>>>> 7baf92b8
 
         self.menu_bar = tk.Frame(parent, bg="#333333")
         """The frame containing the menu bar buttons."""
@@ -155,19 +138,12 @@
         # Define menu items and their corresponding dropdown options
         menus = {
             "Fichier": ["Nouveau", "Ouvrir", "Enregistrer", "Quitter"],
-<<<<<<< HEAD
-            "Circuit": ["Vérification", "Téléverser"],
-            "Controllers": ["Arduino", "ESP32", "STM32"],
-            "Ports": ["Configurer le port série"],
-            "Help": ["Documentation", "A propos"],
-=======
             "Microcontrôleur": ["Choisir un microcontrôleur", "Table de correspondance", "Configurer le port série"],
-            "Exporter": [
+            "Circuit": [
                 "Vérifier",
                 "Téléverser",
             ],
             "Aide": ["Documentation", "À propos"],
->>>>>>> 7baf92b8
         }
 
         menu_commands = {
@@ -175,21 +151,11 @@
             "Ouvrir": self.open_file,
             "Enregistrer": self.save_file,
             "Quitter": self.parent.quit,
-<<<<<<< HEAD
-            "Vérification": self.checkCircuit,
-            "Téléverser"  : self.download_script,
-            "Arduino": self.Arduino,
-            "ESP32": self.ESP32,
-            "Configurer le port série": self.configure_ports,
-            "Documentation": self.open_documentation,
-            "A propos": self.about,
-=======
             "Configurer le port série": self.configure_ports,
             "Table de correspondance": self.show_correspondence_table,
             "Choisir un microcontrôleur": self.select_microcontroller,
             "Documentation": self.open_documentation,
             "À propos": self.about,
->>>>>>> 7baf92b8
         }
 
         for menu_name, options in menus.items():
@@ -198,8 +164,6 @@
         # Bind to parent to close dropdowns when clicking outside
         self.parent.bind("<Button-1>", self.close_dropdown, add="+")
         self.canvas.bind("<Button-1>", self.close_dropdown, add="+")
-<<<<<<< HEAD
-=======
 
     def select_microcontroller(self):
         """Handler for microcontroller selection."""
@@ -303,7 +267,6 @@
         table_window.transient(self.parent)  # Set to be on top of the parent window
         table_window.grab_set()  # Prevent interaction with the main window until closed
         table_window.mainloop()
->>>>>>> 7baf92b8
 
     def create_menu(self, menu_name, options, menu_commands):
         """
@@ -334,20 +297,12 @@
         btn.pack(side="left")
 
         # Create the dropdown frame
-<<<<<<< HEAD
-        dropdown = tk.Frame(self.parent, bg="#333333", bd=1, relief="solid", width=200)
-=======
         dropdown = tk.Frame(self.parent, bg="#333333", bd=1, relief="solid", width=250)
->>>>>>> 7baf92b8
 
         # Calculate dropdown height based on number of options
         button_height = 30  # Approximate height of each dropdown button
         dropdown_height = button_height * len(options)
-<<<<<<< HEAD
-        dropdown.place(x=0, y=0, width=200, height=dropdown_height)  # Initial size based on options
-=======
         dropdown.place(x=0, y=0, width=250, height=dropdown_height)  # Initial size based on options
->>>>>>> 7baf92b8
         dropdown.place_forget()  # Hide initially
 
         def select_menu_item(option):
@@ -368,11 +323,7 @@
                 highlightcolor="#444444",  # Border color when active
                 bd=0,
                 anchor="w",
-<<<<<<< HEAD
-                width=200,
-=======
                 width=250,
->>>>>>> 7baf92b8
                 padx=20,
                 pady=5,
                 font=("FiraCode-Bold", 12),
@@ -402,11 +353,7 @@
                         # Position the dropdown below the button
                         btn_x = child.winfo_rootx() - self.parent.winfo_rootx()
                         btn_y = child.winfo_rooty() - self.parent.winfo_rooty() + child.winfo_height()
-<<<<<<< HEAD
-                        child.dropdown.place(x=btn_x, y=btn_y, width=200)
-=======
                         child.dropdown.place(x=btn_x, y=btn_y, width=250)
->>>>>>> 7baf92b8
                         print(f"Opened dropdown for {menu_name}")
                         child.dropdown.lift()  # Ensure dropdown is on top
                 else:
@@ -492,46 +439,6 @@
 
                 for key, val in circuit_data.items():
                     if "chip" in key:
-<<<<<<< HEAD
-                        x, y = val["XY"]
-                        model_chip = [
-                            (
-                                self.board.sketcher.draw_chip,
-                                1,
-                                {
-                                    **val,
-                                    "matrix": self.board.sketcher.matrix,
-                                },
-                            )
-                        ]
-                        self.board.sketcher.circuit(x, y, model=model_chip)
-
-                    elif "wire" in key:
-                        model_wire = [
-                            (
-                                self.board.sketcher.draw_wire,
-                                1,
-                                {
-                                    **val,
-                                    "matrix": self.board.sketcher.matrix,
-                                },
-                            )
-                        ]
-                        self.board.sketcher.circuit(x_o, y_o, model=model_wire)
-                    elif "io" in key:
-                        model_io = [
-                            (
-                                self.board.sketcher.draw_pin_io,
-                                1,
-                                {
-                                    **val,
-                                    "matrix": self.board.sketcher.matrix,
-                                },
-                            )
-                        ]
-                        self.board.sketcher.circuit(x_o, y_o, model=model_io)
-                    else:
-=======
                         self.load_chip(val)
 
                     elif "wire" in key and not key.startswith("_battery"):
@@ -542,7 +449,6 @@
 
                     else:
 
->>>>>>> 7baf92b8
                         print(f"Unspecified component: {key}")
                 messagebox.showinfo("Open File", f"Circuit loaded from {file_path}")
             except Exception as e:
@@ -625,13 +531,9 @@
                     if "label" in comp_data:
                         comp_data["label"] = comp_data["type"]
                     if "wire" in key:
-<<<<<<< HEAD
-                        comp_data.pop("XY", None)  # Remove XY, will be recalculated anyway
-=======
                         comp_data.pop("XY", None) # Remove XY, will be recalculated anyway
                     if key == "_battery":
                         comp_data.pop("battery_rect", None)
->>>>>>> 7baf92b8
                 # Save the data to a JSON file
                 with open(file_path, "w", encoding="utf-8") as file:
                     json.dump(circuit_data, file, indent=4)
@@ -680,7 +582,6 @@
         """Handler for the 'About' menu item."""
         print("About this software")
         messagebox.showinfo("About", "ArduinoLogique v1.0\nSimulateur de circuits logiques")
-<<<<<<< HEAD
             
     def open_port(self):
         """Ouvre le port série."""
@@ -703,27 +604,6 @@
             try:
                 # Convertir la chaîne en bytes et l'envoyer
                 self.serial_conn.write(data.encode('utf-8'))
-=======
-
-    def open_port(self):
-        """Handler for the 'Open Port' menu item."""
-        try:
-            self.serial_port.connection = serial.Serial(
-                port=self.serial_port.com_port, baudrate=self.serial_port.baud_rate, timeout=self.serial_port.timeout
-            )
-            print(f"Port série {self.serial_port.com_port} ouvert avec succès.")
-        except serial.SerialException as e:
-            print(f"Erreur lors de l'ouverture du port {self.serial_port.com_port}: {e}")
-
-    def send_data(self, data):
-        """
-        Send a string of data to the microcontroller through the serial port.
-        """
-        if self.serial_port.connection and self.serial_port.connection.is_open:
-            try:
-                # Convertir la chaîne en bytes et l'envoyer
-                self.serial_port.connection.write(data.encode("utf-8"))
->>>>>>> 7baf92b8
                 print(f"Données envoyées: {data}")
             except serial.SerialException as e:
                 print(f"Erreur lors de l'envoi des données: {e}")
@@ -731,7 +611,6 @@
             print("Le port série n'est pas ouvert. Impossible d'envoyer les données.")
 
     def close_port(self):
-<<<<<<< HEAD
         """Ferme le port série."""
         if self.serial_conn and self.serial_conn.is_open:
             self.serial_conn.close()
@@ -986,7 +865,32 @@
         print(f"chip_ioOK : {self.chip_ioOK}")
         print(f"io_outCC : {self.io_outCC}")
         print(f"chip_outCC : {self.chip_outCC}")
-=======
+
+    def open_port(self):
+        """Handler for the 'Open Port' menu item."""
+        try:
+            self.serial_port.connection = serial.Serial(
+                port=self.serial_port.com_port, baudrate=self.serial_port.baud_rate, timeout=self.serial_port.timeout
+            )
+            print(f"Port série {self.serial_port.com_port} ouvert avec succès.")
+        except serial.SerialException as e:
+            print(f"Erreur lors de l'ouverture du port {self.serial_port.com_port}: {e}")
+
+    def send_data(self, data):
+        """
+        Send a string of data to the microcontroller through the serial port.
+        """
+        if self.serial_port.connection and self.serial_port.connection.is_open:
+            try:
+                # Convertir la chaîne en bytes et l'envoyer
+                self.serial_port.connection.write(data.encode("utf-8"))
+                print(f"Données envoyées: {data}")
+            except serial.SerialException as e:
+                print(f"Erreur lors de l'envoi des données: {e}")
+        else:
+            print("Le port série n'est pas ouvert. Impossible d'envoyer les données.")
+
+    def close_port(self):
         """Close the serial port."""
         if self.serial_port.connection and self.serial_port.connection.is_open:
             self.serial_port.connection.close()
@@ -998,5 +902,4 @@
         """Upload the script to the microcontroller through the serial port."""
         self.open_port()
         self.send_data(script)
-        self.close_port()
->>>>>>> 7baf92b8
+        self.close_port()