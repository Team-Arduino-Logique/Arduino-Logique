"""
This module defines the `Menus` class for creating a custom menu bar in a Tkinter application.
The menu bar includes options for file operations, controller selection, port configuration, and help documentation.
"""

from copy import deepcopy

from dataclasses import dataclass
import tkinter as tk
from tkinter import messagebox, filedialog, ttk
import json
from typing import Callable
import serial.tools.list_ports  # type: ignore

from breadboard import Breadboard

from dataCDLT import INPUT, OUTPUT

MICROCONTROLLER_PINS = {
    "Arduino Mega": {
        "input_pins": [22, 23, 24, 25, 26, 27, 28, 29],
        "output_pins": [32, 33, 34, 35, 36, 37],
        "clock_pin": 2,
    },
    "Arduino Uno": {
        "input_pins": [2, 3, 4, 5, 6, 7, 8, 9],
        "output_pins": [10, 11, 12, 13],
        "clock_pin": 2,
    },
    "Arduino Micro": {
        "input_pins": [2, 3, 4, 5, 6, 7, 8, 9],
        "output_pins": [10, 11, 12, 13],
        "clock_pin": 2,
    },
    "Arduino Mini": {
        "input_pins": [2, 3, 4, 5, 6, 7, 8, 9],
        "output_pins": [10, 11, 12, 13],
        "clock_pin": 2,
    },
    "STM32": {
        "input_pins": ["PA0", "PA1", "PA2", "PA3", "PB0", "PB1", "PB2", "PB3"],
        "output_pins": ["PC0", "PC1", "PC2", "PC3", "PC4", "PC5"],
        "clock_pin": "PA0",
    },
    "NodeMCU ESP8266": {
        "input_pins": ["D1", "D2", "D3", "D4", "D5", "D6", "D7", "D8"],
        "output_pins": ["D0", "D1", "D2", "D3", "D4", "D5"],
        "clock_pin": "D2",
    },
    "NodeMCU ESP32": {
        "input_pins": [32, 33, 34, 35, 25, 26, 27, 14],
        "output_pins": [23, 22, 21, 19, 18, 5],
        "clock_pin": 2,
    },
}


@dataclass
class SerialPort:
    """Data class representing the info for a serial port."""

    com_port: str | None
    """The COM port to connect to."""
    baud_rate: int
    """The baud rate for the port."""
    timeout: int
    """The timeout for the port."""
    connection: serial.Serial | None
    """The serial connection object."""


class Menus:
    """
    Menus class for creating a custom menu bar in a Tkinter application.
    Attributes:
        parent (tk.Tk | tk.Frame): The main window or parent frame.
        canvas (tk.Canvas): The canvas widget for drawing circuits.
        board (Breadboard): The Breadboard instance.
        model (list): The model data for the circuit.
        current_dict_circuit (dict): The current circuit data.
        com_port (str | None): The selected COM port.
    """

    def __init__(
        self,
        parent: tk.Tk | tk.Frame,
        canvas: tk.Canvas,
        board: Breadboard,
        current_dict_circuit: dict,
    ):
        """
        Initializes the custom menu bar.

        Parameters:
        - parent (tk.Tk or tk.Frame): The main window or parent frame.
        - canvas (tk.Canvas): The canvas widget for drawing circuits.
        - board (Breadboard): The Breadboard instance.
        """
        self.parent: tk.Tk | tk.Frame = parent
        """The main window or parent frame."""
        self.canvas: tk.Canvas = canvas
        """The canvas widget for drawing circuits."""
        self.board: Breadboard = board
        """The Breadboard instance."""
        self.current_dict_circuit: dict = current_dict_circuit
        """The current circuit data."""
        self.com_port: str | None = None
        """The selected COM port."""
        self.selected_microcontroller = None
        """The selected microcontroller."""

        # Create the menu bar frame (do not pack here)
        self.menu_bar = tk.Frame(parent, bg="#333333")
        """The frame containing the menu bar buttons."""

        self.serial_port = SerialPort(None, 115200, 1, None)
        """The serial port configuration."""

        # Define menu items and their corresponding dropdown options
        menus = {
            "Fichier": ["Nouveau", "Ouvrir", "Enregistrer", "Quitter"],
            "Microcontrôleur": ["Choisir un microcontrôleur", "Table de correspondance", "Configurer le port série"],
            "Exporter": [
                "Vérifier",
                "Téléverser",
            ],
            "Aide": ["Documentation", "À propos"],
        }

        # Mapping menu labels to their handler functions
        menu_commands = {
            "Nouveau": self.new_file,
            "Ouvrir": self.open_file,
            "Enregistrer": self.save_file,
            "Quitter": self.parent.quit,
            "Configurer le port série": self.configure_ports,
            "Table de correspondance": self.show_correspondence_table,
            "Choisir un microcontrôleur": self.select_microcontroller,
            "Documentation": self.open_documentation,
            "À propos": self.about,
        }

        # Create each menu button and its dropdown
        for menu_name, options in menus.items():
            self.create_menu(menu_name, options, menu_commands)

        # Bind to parent to close dropdowns when clicking outside
        self.parent.bind("<Button-1>", self.close_dropdown, add="+")
        self.canvas.bind("<Button-1>", self.close_dropdown, add="+")

    def select_microcontroller(self):
        """Handler for microcontroller selection."""
        # Create a new top-level window for the dialog
        dialog = tk.Toplevel(self.parent)
        dialog.title("Choisir un microcontrôleur")

        # Set the size and position of the dialog
        dialog.geometry("300x150")

        # Create a label for the combobox
        label = tk.Label(dialog, text="Choisir:")
        label.pack(pady=10)
        available_microcontrollers = list(MICROCONTROLLER_PINS.keys())
        # Create a combobox with the options
        combobox = ttk.Combobox(dialog, values=available_microcontrollers)
        combobox.pack(pady=10)

        # Create a button to confirm the selection
        def confirm_selection():
            selected_option = combobox.get()
            print(f"Selected option: {selected_option}")
            self.selected_microcontroller = selected_option
            print(f"{selected_option} selected.")
            dialog.destroy()

        confirm_button = tk.Button(dialog, text="Confirm", command=confirm_selection)
        confirm_button.pack(pady=10)

    def show_correspondence_table(self):
        """Displays the correspondence table between pin_io objects and microcontroller pins in a table format."""
        if self.selected_microcontroller is None:
            messagebox.showwarning("No Microcontroller Selected", "Please select a microcontroller first.")
            return

        pin_mappings = MICROCONTROLLER_PINS.get(self.selected_microcontroller)
        if not pin_mappings:
            messagebox.showerror("Error", f"No pin mappings found for {self.selected_microcontroller}.")
            return

        input_pins = pin_mappings["input_pins"]
        output_pins = pin_mappings["output_pins"]

        # Gather pin_io objects from current_dict_circuit
        pin_ios = [value for key, value in self.current_dict_circuit.items() if key.startswith("_io_")]

        # Separate pin_ios into inputs and outputs
        input_pin_ios = [pin for pin in pin_ios if pin["type"] == INPUT]
        output_pin_ios = [pin for pin in pin_ios if pin["type"] == OUTPUT]

        # Check if we have more pin_ios than available pins
        if len(input_pin_ios) > len(input_pins):
            messagebox.showerror(
                "Too Many Inputs",
                f"You have {len(input_pin_ios)} input pin_ios but only "
                f"{len(input_pins)} available input pins on the microcontroller.",
            )
            return
        if len(output_pin_ios) > len(output_pins):
            messagebox.showerror(
                "Too Many Outputs",
                f"You have {len(output_pin_ios)} output pin_ios but only "
                f"{len(output_pins)} available output pins on the microcontroller.",
            )
            return

        # Create a new window for the correspondence table
        table_window = tk.Toplevel(self.parent)
        table_window.title("Correspondence Table")
        table_window.geometry("400x300")

        # Create a Treeview widget for the table
        tree = ttk.Treeview(table_window, columns=("ID", "Type", "MCU Pin"), show="headings", height=10)
        tree.pack(expand=True, fill="both", padx=10, pady=10)

        # Define columns and headings
        tree.column("ID", anchor="center", width=120)
        tree.column("Type", anchor="center", width=80)
        tree.column("MCU Pin", anchor="center", width=120)
        tree.heading("ID", text="Pin IO ID")
        tree.heading("Type", text="Type")
        tree.heading("MCU Pin", text="MCU Pin")

        # Populate the table with input and output pin mappings
        for idx, pin_io in enumerate(input_pin_ios):
            mcu_pin = input_pins[idx]
            pin_number = pin_io["id"].split("_")[-1]
            tree.insert("", "end", values=(pin_number, "Input", mcu_pin))

        for idx, pin_io in enumerate(output_pin_ios):
            mcu_pin = output_pins[idx]
            pin_number = pin_io["id"].split("_")[-1]
            tree.insert("", "end", values=(pin_number, "Output", mcu_pin))

        # Add a scrollbar if the list gets too long
        scrollbar = ttk.Scrollbar(table_window, orient="vertical", command=tree.yview)
        tree.configure(yscroll=scrollbar.set)
        scrollbar.pack(side="right", fill="y")

        # Show the table in the new window
        table_window.transient(self.parent)  # Set to be on top of the parent window
        table_window.grab_set()  # Prevent interaction with the main window until closed
        table_window.mainloop()

    def create_menu(self, menu_name, options, menu_commands):
        """
        Creates a menu button with a dropdown.

        Parameters:
        - menu_name (str): The name of the top-level menu (e.g., "File").
        - options (list): List of options under the menu.
        """
        # Create the menu button
        btn = tk.Button(
            self.menu_bar,
            text=menu_name,
            bg="#333333",
            fg="white",
            activebackground="#444444",
            activeforeground="white",
            bd=0,
            padx=10,
            pady=5,
            font=("FiraCode-Bold", 12),
            command=lambda m=menu_name: self.toggle_dropdown(m),
        )
        btn.pack(side="left")

        # Create the dropdown frame
        dropdown = tk.Frame(self.parent, bg="#333333", bd=1, relief="solid", width=250)

        # Calculate dropdown height based on number of options
        button_height = 30  # Approximate height of each dropdown button
        dropdown_height = button_height * len(options)
        dropdown.place(x=0, y=0, width=250, height=dropdown_height)  # Initial size based on options
        dropdown.place_forget()  # Hide initially

        def select_menu_item(option):
            """Wrapper function to close dropdown and execute the menu command."""
            self.close_dropdown(None)
            menu_commands.get(option, lambda: print(f"{option} selected"))()

        # Populate the dropdown with menu options
        for option in options:
            option_btn = tk.Button(
                dropdown,
                text=option,
                bg="#333333",
                fg="white",
                activebackground="#444444",
                activeforeground="white",
                bd=0,
                anchor="w",
                width=250,
                padx=20,
                pady=5,
                font=("FiraCode-Bold", 12),
                command=lambda o=option: select_menu_item(o),
            )
            option_btn.pack(fill="both")

        # Attach the dropdown to the button
        btn.dropdown = dropdown

    def toggle_dropdown(self, menu_name):
        """
        Toggles the visibility of the dropdown menu corresponding to the given menu name.
        Hides other dropdowns when one is opened.

        Parameters:
        - menu_name (str): The name of the menu to toggle.
        """
        for child in self.menu_bar.winfo_children():
            if isinstance(child, tk.Button) and hasattr(child, "dropdown"):
                if child["text"] == menu_name:
                    if child.dropdown.winfo_ismapped():
                        child.dropdown.place_forget()
                    else:
                        # Position the dropdown below the button
                        btn_x = child.winfo_rootx() - self.parent.winfo_rootx()
                        btn_y = child.winfo_rooty() - self.parent.winfo_rooty() + child.winfo_height()
                        child.dropdown.place(x=btn_x, y=btn_y, width=250)
                        print(f"Opened dropdown for {menu_name}")
                        child.dropdown.lift()  # Ensure dropdown is on top
                else:
                    child.dropdown.place_forget()

    def is_descendant(self, widget, parent):
        """
        Checks if a widget is a descendant of a parent widget.

        Parameters:
        - widget (tk.Widget): The widget to check.
        - parent (tk.Widget): The parent widget.

        Returns:
        - bool: True if widget is a descendant of parent, else False.
        """
        while widget:
            if widget == parent:
                return True
            widget = widget.master
        return False

    def close_dropdown(self, event):
        """
        Closes all dropdown menus when clicking outside the menu bar or dropdowns.

        Parameters:
        - event (tk.Event): The event object.
        """
        if (
            event is None
            or not self.is_descendant(event.widget, self.menu_bar)
            and not any(
                self.is_descendant(event.widget, child.dropdown)
                for child in self.menu_bar.winfo_children()
                if isinstance(child, tk.Button) and hasattr(child, "dropdown")
            )
        ):
            for child in self.menu_bar.winfo_children():
                if isinstance(child, tk.Button) and hasattr(child, "dropdown"):
                    child.dropdown.place_forget()

    # Menu Handler Functions
    def new_file(self):
        """Handler for the 'New' menu item."""
        # Clear the canvas and reset the circuit
        self.board.sketcher.clear_board()
        self.board.fill_matrix_1260_pts()
        print("New file created.")
        messagebox.showinfo("New File", "A new circuit has been created.")

    def open_file(self):
        """Handler for the 'Open' menu item."""
        print("Open File")
        file_path = filedialog.askopenfilename(filetypes=[("JSON files", "*.json"), ("All files", "*.*")])
        if file_path:
            try:
                with open(file_path, "r", encoding="utf-8") as file:
                    circuit_data = json.load(file)
                print(f"Circuit loaded from {file_path}")
                # Update current_dict_circuit and redraw the circuit
                self.board.sketcher.clear_board()

                x_o, y_o = self.board.sketcher.id_origins["xyOrigin"]
                self.board.sketcher.circuit(x_o, y_o, model=[])

                for key, val in circuit_data.items():
                    if "chip" in key:
                        self.load_chip(val)

                    elif "wire" in key:
                        self.load_wire(val)

                    elif "io" in key:
                        self.load_io(val)

                    else:
<<<<<<< HEAD

=======
>>>>>>> f65348e9
                        print(f"Unspecified component: {key}")
                messagebox.showinfo("Open File", f"Circuit loaded from {file_path}")
            except Exception as e:
                print(f"Error loading file: {e}")
                messagebox.showerror("Open Error", f"An error occurred while opening the file:\n{e}")
                raise e
        else:
            print("Open file cancelled.")

    def load_chip(self, chip_data):
        """Load a chip from the given chip_data."""
        x, y = chip_data["XY"]
        model_chip = [
            (
                self.board.sketcher.draw_chip,
                1,
                {
                    **chip_data,
                    "matrix": self.board.sketcher.matrix,
                },
            )
        ]
        self.board.sketcher.circuit(x, y, model=model_chip)
        new_chip_id = self.current_dict_circuit["last_id"]

        (_, _), (column, line) = self.board.sketcher.find_nearest_grid(x, y, matrix=self.board.sketcher.matrix)
        occupied_holes = []
        for i in range(chip_data["pinCount"] // 2):
            # Top row (line 7 or 21)
            hole_id_top = f"{column + i},{line}"
            # Bottom row (line 6 or 20)
            hole_id_bottom = f"{column + i},{line + 1}"
            occupied_holes.extend([hole_id_top, hole_id_bottom])
        self.current_dict_circuit[new_chip_id]["occupied_holes"] = occupied_holes

    def load_wire(self, wire_data):
        """Load a wire from the given wire_data."""
        x_o, y_o = self.board.sketcher.id_origins["xyOrigin"]
        model_wire = [
            (
                self.board.sketcher.draw_wire,
                1,
                {
                    **wire_data,
                    "matrix": self.board.sketcher.matrix,
                },
            )
        ]
        self.board.sketcher.circuit(x_o, y_o, model=model_wire)

    def load_io(self, io_data):
        """Load an input/output component from the given io_data."""
        x_o, y_o = self.board.sketcher.id_origins["xyOrigin"]
        model_io = [
            (
                self.board.sketcher.draw_pin_io,
                1,
                {
                    **io_data,
                    "matrix": self.board.sketcher.matrix,
                },
            )
        ]
        self.board.sketcher.circuit(x_o, y_o, model=model_io)

    def save_file(self):
        """Handler for the 'Save' menu item."""
        print("Save File")
        file_path = filedialog.asksaveasfilename(
            defaultextension=".json", filetypes=[("JSON files", "*.json"), ("All files", "*.*")]
        )
        if file_path:
            try:
                # Extract the circuit data from current_dict_circuit
                circuit_data = deepcopy(self.current_dict_circuit)

                circuit_data.pop("last_id", None)  # Remove the "last_id" key
                for key, comp_data in circuit_data.items():
                    # Remove the "id" and "tags" keys before saving
                    comp_data.pop("id", None)
                    comp_data.pop("tags", None)
                    if "label" in comp_data:
                        comp_data["label"] = comp_data["type"]
                    if "wire" in key:
                        comp_data.pop("XY", None)  # Remove XY, will be recalculated anyway
                # Save the data to a JSON file
                with open(file_path, "w", encoding="utf-8") as file:
                    json.dump(circuit_data, file, indent=4)
                print(f"Circuit saved to {file_path}")
                messagebox.showinfo("Save Successful", f"Circuit saved to {file_path}")
            except (TypeError, KeyError) as e:
                print(f"Error saving file: {e}")
                messagebox.showerror("Save Error", f"An error occurred while saving the file:\n{e}")
        else:
            print("Save file cancelled.")

    def configure_ports(self):
        """Handler for the 'Configure Ports' menu item."""
        print("Configure Ports")
        options = [comport.device for comport in serial.tools.list_ports.comports()]
        if len(options) == 0:
            message = "No COM ports available. Please connect a device and try again."
            print(message)
            messagebox.showwarning("No COM Ports", message)
        else:
            # Create a new top-level window for the dialog
            dialog = tk.Toplevel(self.parent)
            dialog.title("Configure Ports")

            # Set the size and position of the dialog
            dialog.geometry("300x150")

            # Create a label for the combobox
            label = tk.Label(dialog, text="Select an option:")
            label.pack(pady=10)
            # Create a combobox with the options
            combobox = ttk.Combobox(dialog, values=options)
            combobox.pack(pady=10)

            # Create a button to confirm the selection
            def confirm_selection():
                selected_option = combobox.get()
                print(f"Selected option: {selected_option}")
                self.serial_port.com_port = selected_option
                dialog.destroy()

            confirm_button = tk.Button(dialog, text="Confirm", command=confirm_selection)
            confirm_button.pack(pady=10)

    def open_documentation(self):
        """Handler for the 'Documentation' menu item."""
        print("Open Documentation")
        messagebox.showinfo("Documentation", "Documentation not available yet.")

    def about(self):
        """Handler for the 'About' menu item."""
        print("About this software")
        messagebox.showinfo("About", "ArduinoLogique v1.0\nSimulateur de circuits logiques")

    def open_port(self):
        """Handler for the 'Open Port' menu item."""
        try:
            self.serial_port.connection = serial.Serial(
                port=self.serial_port.com_port, baudrate=self.serial_port.baud_rate, timeout=self.serial_port.timeout
            )
            print(f"Port série {self.serial_port.com_port} ouvert avec succès.")
        except serial.SerialException as e:
            print(f"Erreur lors de l'ouverture du port {self.serial_port.com_port}: {e}")

    def send_data(self, data):
        """
        Send a string of data to the microcontroller through the serial port.
        """
        if self.serial_port.connection and self.serial_port.connection.is_open:
            try:
                # Convertir la chaîne en bytes et l'envoyer
                self.serial_port.connection.write(data.encode("utf-8"))
                print(f"Données envoyées: {data}")
            except serial.SerialException as e:
                print(f"Erreur lors de l'envoi des données: {e}")
        else:
            print("Le port série n'est pas ouvert. Impossible d'envoyer les données.")

    def close_port(self):
        """Close the serial port."""
        if self.serial_port.connection and self.serial_port.connection.is_open:
            self.serial_port.connection.close()
            print(f"Port série {self.serial_port.com_port} fermé.")
        else:
            print("Le port série est déjà fermé.")

    def download_script(self, script):
        """Upload the script to the microcontroller through the serial port."""
        self.open_port()
        self.send_data(script)
        self.close_port()<|MERGE_RESOLUTION|>--- conflicted
+++ resolved
@@ -406,10 +406,7 @@
                         self.load_io(val)
 
                     else:
-<<<<<<< HEAD
-
-=======
->>>>>>> f65348e9
+
                         print(f"Unspecified component: {key}")
                 messagebox.showinfo("Open File", f"Circuit loaded from {file_path}")
             except Exception as e:
