from component_params import DIP14_PARAMS
from component_sketch import ComponentSketcher
from dataCDLT import AUTO, YES, NO, matrix1260pts, HORIZONTAL, VERTICAL, PERSO, INPUT, OUTPUT

# TODO: refactor to use small data classes for chips, boards, etc.
class ComponentData:

    def __init__(self, sketcher: ComponentSketcher):
        self.sketcher = sketcher

        dip7400 = DIP14_PARAMS.copy()
        dip7400["label"] = "74HC00"  # 74HC00
        dip7400["type"] = "74HC00"  # 74HC00
        dip7402 = DIP14_PARAMS.copy()
        dip7402["label"] = "74HC02"  # 74HC02
        dip7402["type"] = "74HC02"  # 74HC02
        dip7408 = DIP14_PARAMS.copy()
        dip7408["label"] = "74HC08"  # 74HC08
        dip7408["type"] = "74HC08"  # 74HC08
        dip7404 = DIP14_PARAMS.copy()
        dip7404["label"] = "74HC04"  # 74HC04
        dip7404["type"] = "74HC04"  # 74HC04
        dip7432 = DIP14_PARAMS.copy()
        dip7432["label"] = "74HC32"  # 74HC32
        dip7432["type"] = "74HC32"  # 74HC32
        chipCoverOpen = {"open": YES}
        chipCoverClose = {"open": NO}
        dip20 = {"pinCount": 20, "chipWidth": 2.4, "label": "DIP 20", "type": "dip20"}
        dip60 = {"pinCount": 60, "chipWidth": 2.4, "label": "DIP 60", "type": "dip60"}
        dip120 = {"pinCount": 120, "chipWidth": 2.4, "label": "DIP 120", "type": "dip120"}

        


        pins7400 = {
            "logicFunction": self.sketcher.symbNAND,
            "io": [
                (
                    [1, 2],
                    [
                        3,
                    ],
                ),
                (
                    [4, 5],
                    [
                        6,
                    ],
                ),
                (
                    [9, 10],
                    [
                        8,
                    ],
                ),
                (
                    [12, 13],
                    [
                        11,
                    ],
                ),
            ],
        }
        pins7402 = {
            "logicFunction": self.sketcher.symbNOR,
            "io": [
                (
                    [1, 2],
                    [
                        3,
                    ],
                ),
                (
                    [4, 5],
                    [
                        6,
                    ],
                ),
                (
                    [9, 10],
                    [
                        8,
                    ],
                ),
                (
                    [12, 13],
                    [
                        11,
                    ],
                ),
            ],
        }
        pins7404 = {
            "logicFunction": self.sketcher.symbNOT,
            "io": [
                (
                    [1, 2],
                    [
                        3,
                    ],
                ),
                (
                    [4, 5],
                    [
                        6,
                    ],
                ),
                (
                    [9, 10],
                    [
                        8,
                    ],
                ),
                (
                    [12, 13],
                    [
                        11,
                    ],
                ),
            ],
        }
        pins7408 = {
            "logicFunction": self.sketcher.symbAND,
            "io": [
                (
                    [1, 2],
                    [
                        3,
                    ],
                ),
                (
                    [4, 5],
                    [
                        6,
                    ],
                ),
                (
                    [9, 10],
                    [
                        8,
                    ],
                ),
                (
                    [12, 13],
                    [
                        11,
                    ],
                ),
            ],
        }
        pins7432 = {
            "logicFunction": self.sketcher.symbOR,
            "io": [
                (
                    [1, 2],
                    [
                        3,
                    ],
                ),
                (
                    [4, 5],
                    [
                        6,
                    ],
                ),
                (
                    [9, 10],
                    [
                        8,
                    ],
                ),
                (
                    [12, 13],
                    [
                        11,
                    ],
                ),
            ],
        }

        chipDIP14 = [(self.sketcher.drawChip, 1, {**DIP14_PARAMS, **chipCoverClose, "internalFunc": self.sketcher.internalFunc})]  # , **pins7408
        chip7400 = [(self.sketcher.drawChip, 1, {**dip7400, **chipCoverClose, "internalFunc": self.sketcher.internalFunc, **pins7400})]
        chip7402 = [(self.sketcher.drawChip, 1, {**dip7402, **chipCoverClose, "internalFunc": self.sketcher.internalFunc, **pins7402})]
        chip7404 = [(self.sketcher.drawChip, 1, {**dip7404, **chipCoverClose, "internalFunc": self.sketcher.internalFunc, **pins7404})]
        chip7408 = [(self.sketcher.drawChip, 1, {**dip7408, **chipCoverClose, "internalFunc": self.sketcher.internalFunc, **pins7408})]
        chip7432 = [(self.sketcher.drawChip, 1, {**dip7432, **chipCoverClose, "internalFunc": self.sketcher.internalFunc, **pins7432})]
        wireTest = [
<<<<<<< HEAD
            (self.sketcher.drawWire, 1, {"color": (255, 0, 0, 255), "mode": AUTO, "coords": [(9, 10, 32, 25)],"multipoints":[200,415,200,600,400,500], "matrix": matrix1260pts}),
            (self.sketcher.drawWire, 1, {"color": (10, 10, 10, 255), "mode": AUTO, "coords": [(35, 12, 35, 13)], "matrix": matrix1260pts}),
            (self.sketcher.drawWire, 1, {"color": (0, 80, 0, 255), "mode": AUTO, "coords": [(5, 10, 15, 10)], "matrix": matrix1260pts}),
            (self.sketcher.drawWire, 1, {"color": (0, 255, 0, 255), "mode": AUTO, "coords": [(2, 6, 40, 1)], "matrix": matrix1260pts}),
            (self.sketcher.drawWire, 1, {"color": (128, 128, 0, 255), "mode": AUTO, "coords": [(51, 1, 48, 13)], "matrix": matrix1260pts}),
            (self.sketcher.drawWire, 1, {"color": (128, 128, 0, 255), "mode": AUTO, "coords": [(51, 15, 48, 27)], "matrix": matrix1260pts}),
=======
            (self.sketcher.drawWire, 1, {"color": (255, 0, 0, 255), "mode": AUTO, "coord": [(1, 17, 32, 25)],"multipoints":[200,415,200,600,400,500], "matrix": matrix1260pts}),
            (self.sketcher.drawWire, 1, {"color": (10, 10, 10, 255), "mode": AUTO, "coord": [(35, 12, 35, 13)], "matrix": matrix1260pts}),
            (self.sketcher.drawWire, 1, {"color": (0, 80, 0, 255), "mode": AUTO, "coord": [(5, 10, 15, 10)], "matrix": matrix1260pts}),
            (self.sketcher.drawWire, 1, {"color": (0, 255, 0, 255), "mode": AUTO, "coord": [(2, 6, 40, 1)], "matrix": matrix1260pts}),
            (self.sketcher.drawWire, 1, {"color": (128, 128, 0, 255), "mode": AUTO, "coord": [(51, 1, 48, 13)], "matrix": matrix1260pts}),
            (self.sketcher.drawWire, 1, {"color": (128, 128, 0, 255), "mode": AUTO, "coord": [(51, 15, 48, 27)], "matrix": matrix1260pts}),
>>>>>>> 08efe8e4
        ]


        self.line_distribution = [(self.sketcher.drawHole, 63)]  # , {"colors":("#400010","#c00040","#200008")}  # "multipoints":[(),(),(),()],
        blocAlim = [(self.sketcher.drawHole, 5), (self.sketcher.drawBlank, 1)]  # , {"colors":("#400010","#c00040","#200008")}
        # railAlimMoins = [(self.sketcher.drawBlank,1),(self.sketcher.drawChar,1),(self.sketcher.drawRail,60)]
        railAlimMoins = [
            (self.sketcher.drawBlank, 1),
            (self.sketcher.drawChar, 1, {"deltaY": 1.3, "scaleChar": 2}),
            (self.sketcher.drawRail, 60),
            (self.sketcher.drawHalfBlank, 1),
            (self.sketcher.drawBlank, 1),
            (self.sketcher.drawChar, 1, {"deltaY": 1.3, "scaleChar": 2}),
        ]
        railAlimPlus = [
            (self.sketcher.drawBlank, 1),
            (self.sketcher.drawChar, 1, {"color": "#ff0000", "text": "+", "deltaY": -0.6, "scaleChar": 2}),
            (self.sketcher.drawredRail, 60),
            (self.sketcher.drawBlank, 1),
            (self.sketcher.drawHalfBlank, 1),
            (self.sketcher.drawChar, 1, {"color": "#ff0000", "text": "+", "deltaY": -0.6, "scaleChar": 2}),
        ]
        lineAlim = [(self.sketcher.drawBlank, 3), (blocAlim, 10, {"direction": HORIZONTAL})]
        bandeAlim = [
            (railAlimMoins, 1, {"direction": VERTICAL}),
            (lineAlim, 2, {"direction": VERTICAL}),
            (railAlimPlus, 1, {"direction": VERTICAL}),
        ]
        bandeDistribution = [(self.line_distribution, 5, {"direction": VERTICAL})]
        numerotation = [
            (self.sketcher.drawBlank, 1),
            (self.sketcher.drawNumIter, 1, {"beginNum": 1, "endNum": 63, "direction": HORIZONTAL, "deltaY": -1.5}),
        ]
        # board600pts = [(self.sketcher.drawBoard,1),(self.sketcher.drawHalfBlank,1,HORIZONTAL),(self.sketcher.drawHalfBlank,1,VERTICAL),(bandeAlim,1,VERTICAL), (self.sketcher.drawBlank,1,VERTICAL), (bandeDistribution,1,VERTICAL), ([(self.sketcher.drawBlank,1)],2,VERTICAL), (bandeDistribution,1,VERTICAL),(self.sketcher.drawBlank,1,VERTICAL),(bandeAlim,1,VERTICAL)]
        board830pts = [
            (self.sketcher.setXYOrigin, 1, {"id_origin": "bboard830"}),
            (self.sketcher.drawBoard, 1),
            (self.sketcher.drawHalfBlank, 1, {"direction": HORIZONTAL}),
            (self.sketcher.drawHalfBlank, 1, {"direction": VERTICAL}),
            (bandeAlim, 1, {"direction": VERTICAL}),
            (numerotation, 1, {"direction": VERTICAL}),
            (self.sketcher.goXY, 1, {"line": 5.5, "column": 0.5, "id_origin": "bboard830"}),
            (self.sketcher.drawCharIter, 1, {"beginChar": "f", "numChars": 5, "anchor": "center", "deltaY": 0.7}),
            (bandeDistribution, 1, {"direction": VERTICAL}),
            (self.sketcher.goXY, 1, {"line": 5.5, "column": 64.5, "id_origin": "bboard830"}),
            (self.sketcher.drawHalfBlank, 1),
            (self.sketcher.drawCharIter, 1, {"beginChar": "f", "numChars": 5, "direction": VERTICAL, "deltaY": 0.7}),
            (self.sketcher.goXY, 1, {"line": 12.5, "column": 0.5, "id_origin": "bboard830"}),
            (self.sketcher.drawCharIter, 1, {"beginChar": "a", "numChars": 5, "deltaY": 0.7}),
            (bandeDistribution, 1, {"direction": VERTICAL}),
            (self.sketcher.goXY, 1, {"line": 12.5, "column": 64.5, "id_origin": "bboard830"}),
            (self.sketcher.drawHalfBlank, 1),
            (self.sketcher.drawCharIter, 1, {"beginChar": "a", "numChars": 5, "direction": VERTICAL, "deltaY": 0.7}),
            (self.sketcher.goXY, 1, {"line": 18.8, "column": 0.5, "id_origin": "bboard830"}),
            (numerotation, 1, {"direction": VERTICAL}),
            (self.sketcher.goXY, 1, {"line": 18.5, "column": 0.5, "id_origin": "bboard830"}),
            (bandeAlim, 1, {"direction": VERTICAL}),
        ]  # ,1,{"direction":VERTICAL})]

        model_pin_IO = [(self.sketcher.drawPinIO, 1, {"coords": [(9, 10)], "type": INPUT , "mode": AUTO, "matrix": matrix1260pts})]
        model_pin_IO2 = [(self.sketcher.drawPinIO, 1, {"coords": [(9, 10)], "type": OUTPUT , "mode": AUTO, "matrix": matrix1260pts})]


        # ,(setFoncTrou,1,{"function":drawRoundHole})
        boardTest = [(self.sketcher.setXYOrigin, 1), (bandeAlim, 1, {"direction": HORIZONTAL})]
        boardTestMinimal = [(self.sketcher.setXYOrigin, 1), (railAlimPlus, 4, {"direction": VERTICAL})]
        board1260pts = [(board830pts, 2, {"direction": PERSO, "dXY": (0, 1.3)})]
        self.circuitTest = [
            (self.sketcher.setXYOrigin, 1, {"id_origin": "circTest"}),
            (board1260pts, 1),
            (self.sketcher.goXY, 1, {"line": 10.1, "column": 1.4, "id_origin": "circTest"}),
            (chip7408, 1, {"direction": HORIZONTAL}),
            (chip7402, 1, {"direction": HORIZONTAL}),
            (chip7404, 1, {"direction": HORIZONTAL}),
            (chip7400, 1, {"direction": HORIZONTAL}),
            (chip7432, 1, {"direction": HORIZONTAL}),
            (self.sketcher.goXY, 1, {"line": 0, "column": 0, "id_origin": "circTest"}),
            (wireTest, 1, {"direction": HORIZONTAL}),
            (model_pin_IO, 1, {"direction": HORIZONTAL}),
            (model_pin_IO2, 1, {"direction": HORIZONTAL}),
            # (self.sketcher.goXY, 1, {"line": 10, "column": 8, "id_origin": "circTest"}),
            # (model_pin_IO2, 1),
        ]


        self.chipDIP14 = chipDIP14
        self.chip7400 = chip7400
        self.chip7402 = chip7402
        self.chip7404 = chip7404
        self.chip7408 = chip7408
        self.chip7432 = chip7432

        <|MERGE_RESOLUTION|>--- conflicted
+++ resolved
@@ -185,21 +185,12 @@
         chip7408 = [(self.sketcher.drawChip, 1, {**dip7408, **chipCoverClose, "internalFunc": self.sketcher.internalFunc, **pins7408})]
         chip7432 = [(self.sketcher.drawChip, 1, {**dip7432, **chipCoverClose, "internalFunc": self.sketcher.internalFunc, **pins7432})]
         wireTest = [
-<<<<<<< HEAD
-            (self.sketcher.drawWire, 1, {"color": (255, 0, 0, 255), "mode": AUTO, "coords": [(9, 10, 32, 25)],"multipoints":[200,415,200,600,400,500], "matrix": matrix1260pts}),
-            (self.sketcher.drawWire, 1, {"color": (10, 10, 10, 255), "mode": AUTO, "coords": [(35, 12, 35, 13)], "matrix": matrix1260pts}),
-            (self.sketcher.drawWire, 1, {"color": (0, 80, 0, 255), "mode": AUTO, "coords": [(5, 10, 15, 10)], "matrix": matrix1260pts}),
-            (self.sketcher.drawWire, 1, {"color": (0, 255, 0, 255), "mode": AUTO, "coords": [(2, 6, 40, 1)], "matrix": matrix1260pts}),
-            (self.sketcher.drawWire, 1, {"color": (128, 128, 0, 255), "mode": AUTO, "coords": [(51, 1, 48, 13)], "matrix": matrix1260pts}),
-            (self.sketcher.drawWire, 1, {"color": (128, 128, 0, 255), "mode": AUTO, "coords": [(51, 15, 48, 27)], "matrix": matrix1260pts}),
-=======
             (self.sketcher.drawWire, 1, {"color": (255, 0, 0, 255), "mode": AUTO, "coord": [(1, 17, 32, 25)],"multipoints":[200,415,200,600,400,500], "matrix": matrix1260pts}),
             (self.sketcher.drawWire, 1, {"color": (10, 10, 10, 255), "mode": AUTO, "coord": [(35, 12, 35, 13)], "matrix": matrix1260pts}),
             (self.sketcher.drawWire, 1, {"color": (0, 80, 0, 255), "mode": AUTO, "coord": [(5, 10, 15, 10)], "matrix": matrix1260pts}),
             (self.sketcher.drawWire, 1, {"color": (0, 255, 0, 255), "mode": AUTO, "coord": [(2, 6, 40, 1)], "matrix": matrix1260pts}),
             (self.sketcher.drawWire, 1, {"color": (128, 128, 0, 255), "mode": AUTO, "coord": [(51, 1, 48, 13)], "matrix": matrix1260pts}),
             (self.sketcher.drawWire, 1, {"color": (128, 128, 0, 255), "mode": AUTO, "coord": [(51, 15, 48, 27)], "matrix": matrix1260pts}),
->>>>>>> 08efe8e4
         ]
 
 
